--- conflicted
+++ resolved
@@ -22,26 +22,16 @@
 	<parent>
 		<groupId>com.metreeca</groupId>
 		<artifactId>metreeca-base</artifactId>
-<<<<<<< HEAD
-		<version>0.2.0</version>
-	</parent>
-
-	<artifactId>metreeca-text</artifactId>
-	<version>0.2.0</version>
-=======
 		<version>${revision}</version>
 	</parent>
 
 	<artifactId>metreeca-text</artifactId>
->>>>>>> ce2d6849
 
 	<name>Metreeca NLP Framework</name>
 	<description>A lightweight NLP framework.</description>
 
 	<dependencies>
 
-<<<<<<< HEAD
-=======
 		<dependency> <!-- https://search.maven.org/artifact/org.apache.opennlp/opennlp -->
 			<groupId>org.apache.opennlp</groupId>
 			<artifactId>opennlp-tools</artifactId>
@@ -61,16 +51,14 @@
 			<artifactId>metreeca-rdf</artifactId>
 		</dependency>
 
->>>>>>> ce2d6849
 		<dependency>
 			<groupId>com.metreeca</groupId>
-			<artifactId>metreeca-json</artifactId>
+			<artifactId>metreeca-rdf4j</artifactId>
 		</dependency>
 
-		<dependency> <!-- https://search.maven.org/artifact/org.apache.opennlp/opennlp -->
-			<groupId>org.apache.opennlp</groupId>
-			<artifactId>opennlp-tools</artifactId>
-			<version>1.9.3</version>
+		<dependency>
+			<groupId>com.metreeca</groupId>
+			<artifactId>metreeca-open</artifactId>
 		</dependency>
 
 	</dependencies>
