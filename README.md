--- conflicted
+++ resolved
@@ -39,7 +39,6 @@
     <dependencyManagement>
         <dependencies>
 
-<<<<<<< HEAD
 			<dependency>
 				<groupId>${project.group}</groupId>
 				<artifactId>metreeca-java</artifactId>
@@ -47,15 +46,6 @@
 				<type>pom</type>
 				<scope>import</scope>
 			</dependency>
-=======
-            <dependency>
-                <groupId>${project.group}</groupId>
-                <artifactId>metreeca-java</artifactId>
-                <version>1.0.0-SNAPSHOT</version>
-                <type>pom</type>
-                <scope>import</scope>
-            </dependency>
->>>>>>> d69d958c
 
         </dependencies>
     </dependencyManagement>
