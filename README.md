[![Maven Central](https://img.shields.io/maven-central/v/com.metreeca/metreeca-base.svg)](https://search.maven.org/artifact/com.metreeca/metreeca-base/)

# Metreeca/Base

Metreeca/Base is modular Java framework for rapid model-driven REST/JSON-LD server development.

Its engines automatically convert high-level declarative JSON-LD models into extended REST APIs supporting CRUD
operations, faceted search, data validation and fine‑grained role‑based access control, relieving backend developers from
low-level chores and completely shielding frontend developers from linked data technicalities.

While collectively providing a floor-to-ceiling JSON-LD server development solution, its modules are loosely coupled and
may be easily plugged as a specialized component into your framework of choice.

# Documentation

<<<<<<< HEAD
- **[Tutorials](tutorials/index.md)**
- **[How-To](how-to/index.md)**
- **[Reference](reference/index.md)**
=======
- **[Tutorials](https://metreeca.github.io/base/tutorials/)**
- **[How-To](https://metreeca.github.io/base/how-to/)**
- **[Reference](https://metreeca.github.io/base/reference/)**
>>>>>>> ef48ec7b

# Modules

|    area | javadocs                                                     | description                             |
| ------: | :----------------------------------------------------------- | :-------------------------------------- |
|    core | [metreeca‑json](https://javadoc.io/doc/com.metreeca/metreeca-json) | shape-based JSON modelling framework    |
|         | [metreeca‑rest](https://javadoc.io/doc/com.metreeca/metreeca-rest) | model-driven REST publishing framework  |
|    data | [metreeca‑xml](https://javadoc.io/doc/com.metreeca/metreeca-xml) | XML/HTML codecs and utilities           |
|         | [metreeca‑rdf](https://javadoc.io/doc/com.metreeca/metreeca-rdf) | RDF codecs and utilities                |
|  server | [metreeca‑jse](https://javadoc.io/doc/com.metreeca/metreeca-jse) | Java SE HTTP server connector          |
|         | [metreeca‑jee](https://javadoc.io/doc/com.metreeca/metreeca-jee) | Servlet 3.1 containers connector        |
| storage | [metreeca‑rdf4j](https://javadoc.io/doc/com.metreeca/metreeca-rdf4j) | RDF4J-based SPARQL repository connector |

# Getting Started

1. Add the framework to your Maven configuration

```xml

<project>

	<dependencyManagement>
		<dependencies>

       <dependency>
          <groupId>${project.group}</groupId>
          <artifactId>metreeca-base</artifactId>
          <version>1.0.2</version>
          <type>pom</type>
				<scope>import</scope>
			</dependency>

		</dependencies>
	</dependencyManagement>

	<dependencies>

		<dependency> <!-- server connector -->
			<groupId>com.metreeca</groupId>
			<artifactId>metreeca-jse</artifactId>
		</dependency>

		<dependency> <!-- storage connector -->
			<groupId>com.metreeca</groupId>
			<artifactId>metreeca-rdf4j</artifactId>
		</dependency>

	</dependencies>

</project>
```

2. Write your first server and launch it

```java
import com.metreeca.jse.JSEServer;

import static com.metreeca.rest.Response.OK;
import static com.metreeca.rest.formats.TextFormat.text;

public final class Hello {

	public static void main(final String... args) {
		new JSEServer()

				.delegate(context -> request ->
						request.reply(response -> response
								.status(OK)
								.body(text(), "Hello world!")
						)
				)

				.start();
	}

}
```

3. Access you API

```shell
% curl -i http://localhost:8080/

HTTP/1.1 200 OK
Content-Type: text/plain
Content-Length: 12

Hello world!
```

4. Delve into the the [docs](https://metreeca.github.io/base/) to learn how
   to [publish](http://metreeca.github.io/base/tutorials/publishing-jsonld-apis)
   and [consume](https://metreeca.github.io/base/tutorials/consuming-jsonld-apis) your data as model-driven REST/JSON‑LD
   APIs…

# Support

- open an [issue](https://github.com/metreeca/base/issues) to report a problem or to suggest a new feature
- start a [discussion](https://github.com/metreeca/base/discussions) to ask a how-to question or to share an idea

# License

This project is licensed under the Apache 2.0 License – see [LICENSE](https://github.com/metreeca/base/blob/main/LICENSE)
file for details.
<|MERGE_RESOLUTION|>--- conflicted
+++ resolved
@@ -13,15 +13,9 @@
 
 # Documentation
 
-<<<<<<< HEAD
-- **[Tutorials](tutorials/index.md)**
-- **[How-To](how-to/index.md)**
-- **[Reference](reference/index.md)**
-=======
 - **[Tutorials](https://metreeca.github.io/base/tutorials/)**
 - **[How-To](https://metreeca.github.io/base/how-to/)**
 - **[Reference](https://metreeca.github.io/base/reference/)**
->>>>>>> ef48ec7b
 
 # Modules
 
@@ -43,33 +37,33 @@
 
 <project>
 
-	<dependencyManagement>
-		<dependencies>
+   <dependencyManagement>
+      <dependencies>
 
-       <dependency>
-          <groupId>${project.group}</groupId>
-          <artifactId>metreeca-base</artifactId>
-          <version>1.0.2</version>
-          <type>pom</type>
-				<scope>import</scope>
-			</dependency>
+         <dependency>
+            <groupId>${project.group}</groupId>
+            <artifactId>metreeca-base</artifactId>
+            <version>1.0.2</version>
+            <type>pom</type>
+            <scope>import</scope>
+         </dependency>
 
-		</dependencies>
-	</dependencyManagement>
+      </dependencies>
+   </dependencyManagement>
 
-	<dependencies>
+   <dependencies>
 
-		<dependency> <!-- server connector -->
-			<groupId>com.metreeca</groupId>
-			<artifactId>metreeca-jse</artifactId>
-		</dependency>
+      <dependency> <!-- server connector -->
+         <groupId>com.metreeca</groupId>
+         <artifactId>metreeca-jse</artifactId>
+      </dependency>
 
-		<dependency> <!-- storage connector -->
-			<groupId>com.metreeca</groupId>
-			<artifactId>metreeca-rdf4j</artifactId>
-		</dependency>
+      <dependency> <!-- storage connector -->
+         <groupId>com.metreeca</groupId>
+         <artifactId>metreeca-rdf4j</artifactId>
+      </dependency>
 
-	</dependencies>
+   </dependencies>
 
 </project>
 ```
