--- conflicted
+++ resolved
@@ -175,16 +175,9 @@
 
 		try {
 
-<<<<<<< HEAD
-			toolbox.exec(() -> toolbox.get(delegate())
-					.handle(request((HttpServletRequest)request), Request::reply)
-					.accept(_response -> response((HttpServletResponse)response, _response))
-			);
-=======
 			locator.exec(() -> response((HttpServletResponse)response,
-					locator.get(delegate()).handle(request((HttpServletRequest)request))
+					locator.get(delegate()).handle(request((HttpServletRequest)request), Request::reply)
 			));
->>>>>>> dce0e7bf
 
 			if ( !response.isCommitted() ) {
 				chain.doFilter(request, response);
