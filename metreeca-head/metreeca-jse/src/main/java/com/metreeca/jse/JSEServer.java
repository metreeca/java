--- conflicted
+++ resolved
@@ -66,11 +66,7 @@
     );
 
 
-<<<<<<< HEAD
-    private static Supplier<Handler> delegate() { return () -> (request, next) -> request.reply(identity()); }
-=======
-    private static Supplier<Handler> delegate() { return () -> request -> request.reply().map(identity()); }
->>>>>>> dce0e7bf
+    private static Supplier<Handler> delegate() { return () -> (request, next) -> request.reply().map(identity()); }
 
 
     ////////////////////////////////////////////////////////////////////////////////////////////////////////////////////
@@ -179,16 +175,9 @@
             server.createContext(path, exchange -> {
                 try {
 
-<<<<<<< HEAD
-                    toolbox.exec(() -> handler.handle(request(exchange), Request::reply)
-                            .map(response -> response.status() > 0 ? response : response.status(NotFound))
-                            .accept(response -> response(exchange, response))
-                    );
-=======
-                    response(exchange, handler.handle(request(exchange)).map(response ->
+                    response(exchange, handler.handle(request(exchange), Request::reply).map(response ->
                             response.status() > 0 ? response : response.status(NotFound)
                     ));
->>>>>>> dce0e7bf
 
                 } catch ( final RuntimeException e ) {
 
