--- conflicted
+++ resolved
@@ -24,28 +24,15 @@
 	<parent>
 		<groupId>com.metreeca</groupId>
 		<artifactId>metreeca-back</artifactId>
-<<<<<<< HEAD
-		<version>0.2.0</version>
-	</parent>
-
-	<artifactId>metreeca-open</artifactId>
-	<version>0.2.0</version>
-=======
 		<version>${revision}</version>
 	</parent>
 
 	<artifactId>metreeca-open</artifactId>
->>>>>>> ce2d6849
 
 	<name>Metreeca Open Data Connector</name>
 	<description>Connector kit for open data sources.</description>
 
 	<dependencies>
-
-		<dependency>
-			<groupId>com.metreeca</groupId>
-			<artifactId>metreeca-text</artifactId>
-		</dependency>
 
 		<dependency>
 			<groupId>com.metreeca</groupId>
