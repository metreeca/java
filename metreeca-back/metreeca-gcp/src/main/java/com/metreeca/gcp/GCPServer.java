--- conflicted
+++ resolved
@@ -29,10 +29,7 @@
 import java.util.Optional;
 import java.util.function.Function;
 
-<<<<<<< HEAD
-=======
 import static com.metreeca.http.Locator.storage;
->>>>>>> dce0e7bf
 import static com.metreeca.rest.Response.Forbidden;
 import static com.metreeca.rest.services.Store.store;
 import static com.metreeca.rest.services.Vault.vault;
@@ -107,13 +104,8 @@
             throw new NullPointerException("null handler");
         }
 
-<<<<<<< HEAD
-        return (request, next) -> request.headers("X-Appengine-Cron").contains("true")
+        return (request, next) -> request.headers("X-Appengine-Cron").anyMatch("true"::equals)
                 ? handler.handle(request, next)
-=======
-        return request -> request.headers("X-Appengine-Cron").anyMatch("true"::equals)
-                ? handler.handle(request)
->>>>>>> dce0e7bf
                 : request.reply(Forbidden);
     }
 
