/*
 * Copyright © 2013-2022 Metreeca srl
 *
 * Licensed under the Apache License, Version 2.0 (the "License");
 * you may not use this file except in compliance with the License.
 * You may obtain a copy of the License at
 *
 *     http://www.apache.org/licenses/LICENSE-2.0
 *
 * Unless required by applicable law or agreed to in writing, software
 * distributed under the License is distributed on an "AS IS" BASIS,
 * WITHOUT WARRANTIES OR CONDITIONS OF ANY KIND, either express or implied.
 * See the License for the specific language governing permissions and
 * limitations under the License.
 */

package com.metreeca.gcp;

import com.metreeca.gcp.services.GCPStore;
import com.metreeca.gcp.services.GCPVault;
import com.metreeca.jse.JSEServer;
import com.metreeca.rest.Handler;
import com.metreeca.rest.Toolbox;

import com.google.cloud.ServiceOptions;

import java.nio.file.Paths;
import java.util.Objects;
import java.util.Optional;
import java.util.function.Function;

import static com.metreeca.rest.MessageException.status;
import static com.metreeca.rest.Response.Forbidden;
import static com.metreeca.rest.Toolbox.storage;
import static com.metreeca.rest.services.Store.store;
import static com.metreeca.rest.services.Vault.vault;

import static java.lang.String.format;

/**
 * Google Cloud Platform server connector.
 *
 * <p>Delegates a {@link JSEServer} pre-configured with Google Cloud Platform {@linkplain com.metreeca.gcp.services
 * services}.</p>
 */
public final class GCPServer {

<<<<<<< HEAD
    private static final String ServiceVariable="GAE_SERVICE";
    private static final String AddressVariable="PORT";

    private static final String DefaultService="default";


    /**
     * Checks if running in the development environment
     *
     * @return {@code true} if running in the development environment; {@code false}, otherwise
     */
    public static boolean development() {
        return Objects.isNull(System.getenv(ServiceVariable));
    }
=======
	private static final String ServiceVariable="GAE_SERVICE";
	private static final String AddressVariable="PORT";

	private static final String DefaultService="default";


	/**
	 * Checks if running in the development environment
	 *
	 * @return {@code true} if running in the development environment; {@code false}, otherwise
	 */
	public static boolean development() {
		return Objects.isNull(project());
	}
>>>>>>> d69d958c

    /**
     * Checks if running in the production environment
     *
     * @return {@code true} if running in the production environment; {@code false}, otherwise
     */
    public static boolean production() {
        return !development();
    }


<<<<<<< HEAD
    /**
     * Retrieves the project name.
     *
     * @return the Google Cloud Platform project name or null if unknown
     */
    public static String project() {
        return ServiceOptions.getDefaultProjectId();
    }
=======
	/**
	 * Retrieves the project name.
	 *
	 * @return the Google Cloud Platform project name or null if unknown
	 */
	public static String project() {
		return ServiceOptions.getDefaultProjectId();
	}
>>>>>>> d69d958c

    /**
     * Retrieves the service name.
     *
     * @return the Google App Engine service name
     */
    public static String service() {
        return System.getenv().getOrDefault(ServiceVariable, DefaultService);
    }


    /**
     * Restricts access to a cron handler.
     *
     * @param handler the cron handler
     *
     * @return an access control handler restricting {@code handler} to requests issued by the Google App Engine cron
     * service
     *
     * @throws NullPointerException if {@code handler} is null
     */
    public static Handler cron(final Handler handler) {

        if ( handler == null ) {
            throw new NullPointerException("null handler");
        }

        return request -> request.headers("X-Appengine-Cron").contains("true")
                ? handler.handle(request)
                : request.reply(status(Forbidden));
    }


    ////////////////////////////////////////////////////////////////////////////////////////////////////////////////////

    private final JSEServer delegate=new JSEServer()

            .context(Optional.of(service())
                    .filter(service -> !service.equals(DefaultService))
                    .map(service -> format("/%s/", service))
                    .orElse("/")
            )

            .address(System.getenv().getOrDefault(AddressVariable, ""));


    public GCPServer context(final String context) {

        if ( context == null ) {
            throw new NullPointerException("null context");
        }

        delegate.context(context);

        return this;
    }

    public GCPServer delegate(final Function<Toolbox, Handler> factory) {

        if ( factory == null ) {
            throw new NullPointerException("null factory");
        }

        delegate.delegate(context -> factory.apply(context

                .set(storage(), () -> Paths.get("/tmp"))

                .set(vault(), production() ? GCPVault::new : vault())
                .set(store(), production() ? GCPStore::new : store())

        ));

        return this;
    }


    public void start() {
        delegate.start();
    }

}<|MERGE_RESOLUTION|>--- conflicted
+++ resolved
@@ -45,7 +45,6 @@
  */
 public final class GCPServer {
 
-<<<<<<< HEAD
     private static final String ServiceVariable="GAE_SERVICE";
     private static final String AddressVariable="PORT";
 
@@ -58,24 +57,8 @@
      * @return {@code true} if running in the development environment; {@code false}, otherwise
      */
     public static boolean development() {
-        return Objects.isNull(System.getenv(ServiceVariable));
+		return Objects.isNull(project());
     }
-=======
-	private static final String ServiceVariable="GAE_SERVICE";
-	private static final String AddressVariable="PORT";
-
-	private static final String DefaultService="default";
-
-
-	/**
-	 * Checks if running in the development environment
-	 *
-	 * @return {@code true} if running in the development environment; {@code false}, otherwise
-	 */
-	public static boolean development() {
-		return Objects.isNull(project());
-	}
->>>>>>> d69d958c
 
     /**
      * Checks if running in the production environment
@@ -87,7 +70,6 @@
     }
 
 
-<<<<<<< HEAD
     /**
      * Retrieves the project name.
      *
@@ -96,16 +78,6 @@
     public static String project() {
         return ServiceOptions.getDefaultProjectId();
     }
-=======
-	/**
-	 * Retrieves the project name.
-	 *
-	 * @return the Google Cloud Platform project name or null if unknown
-	 */
-	public static String project() {
-		return ServiceOptions.getDefaultProjectId();
-	}
->>>>>>> d69d958c
 
     /**
      * Retrieves the service name.
