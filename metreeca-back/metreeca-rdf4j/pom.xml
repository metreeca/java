--- conflicted
+++ resolved
@@ -18,7 +18,6 @@
   ~~~~~~~~~~~~~~~~~~~~~~~~~~~~~~~~~~~~~~~~~~~~~~~~~~~~~~~~~~~~~~~~~~~~~~~~~~~~~~~~~~~~~~~~~~~~~~~~~~~~~~~~~~~~~~~~~~~-->
 
 <project xmlns="http://maven.apache.org/POM/4.0.0" xmlns:xsi="http://www.w3.org/2001/XMLSchema-instance"
-<<<<<<< HEAD
 		xsi:schemaLocation="http://maven.apache.org/POM/4.0.0 http://maven.apache.org/xsd/maven-4.0.0.xsd">
 
 	<modelVersion>4.0.0</modelVersion>
@@ -39,7 +38,7 @@
 
 		<dependency>
 			<groupId>com.metreeca</groupId>
-			<artifactId>metreeca-rdf</artifactId>
+			<artifactId>metreeca-sparql</artifactId>
 		</dependency>
 
 		<dependency>
@@ -68,77 +67,5 @@
 		</dependency>
 
 	</dependencies>
-=======
-         xsi:schemaLocation="http://maven.apache.org/POM/4.0.0 http://maven.apache.org/xsd/maven-4.0.0.xsd">
-
-    <modelVersion>4.0.0</modelVersion>
-
-    <parent>
-        <groupId>com.metreeca</groupId>
-        <artifactId>metreeca-back</artifactId>
-        <version>0.0.0-SNAPSHOT</version>
-    </parent>
-
-    <artifactId>metreeca-rdf4j</artifactId>
-    <version>0.0.0-SNAPSHOT</version>
-
-    <name>Metreeca RDF4J Adapter</name>
-    <description>Adapter kit for RDF4J storage providers.</description>
-
-    <dependencyManagement>
-        <dependencies>
-
-            <dependency>
-                <groupId>org.eclipse.rdf4j</groupId>
-                <artifactId>rdf4j-bom</artifactId>
-                <version>${rdf4j.version}</version>
-                <type>pom</type>
-                <scope>import</scope>
-            </dependency>
-
-        </dependencies>
-    </dependencyManagement>
-
-    <dependencies>
-
-        <dependency>
-            <groupId>com.metreeca</groupId>
-            <artifactId>metreeca-sparql</artifactId>
-            <version>0.0.0-SNAPSHOT</version>
-        </dependency>
-
-        <dependency>
-            <groupId>org.eclipse.rdf4j</groupId>
-            <artifactId>rdf4j-repository-sail</artifactId>
-        </dependency>
-
-        <dependency>
-            <groupId>org.eclipse.rdf4j</groupId>
-            <artifactId>rdf4j-sail-memory</artifactId>
-        </dependency>
-
-        <dependency>
-            <groupId>org.eclipse.rdf4j</groupId>
-            <artifactId>rdf4j-sail-nativerdf</artifactId>
-        </dependency>
-
-        <dependency>
-            <groupId>org.eclipse.rdf4j</groupId>
-            <artifactId>rdf4j-repository-http</artifactId>
-        </dependency>
-
-        <dependency>
-            <groupId>org.eclipse.rdf4j</groupId>
-            <artifactId>rdf4j-repository-sparql</artifactId>
-        </dependency>
-
-        <dependency> <!-- ;( https://github.com/eclipse/rdf4j/issues/1617 -->
-            <groupId>commons-logging</groupId>
-            <artifactId>commons-logging</artifactId>
-            <version>1.2</version>
-        </dependency>
-
-    </dependencies>
->>>>>>> f8e65dbe
 
 </project>