<?xml version="1.0" encoding="UTF-8"?>

<!--~~~~~~~~~~~~~~~~~~~~~~~~~~~~~~~~~~~~~~~~~~~~~~~~~~~~~~~~~~~~~~~~~~~~~~~~~~~~~~~~~~~~~~~~~~~~~~~~~~~~~~~~~~~~~~~~~~~~
  Copyright © 2013-2019 Metreeca srl. All rights reserved.

  This file is part of Metreeca/Link.

  Metreeca/Link is free software: you can redistribute it and/or modify it under the terms
  of the GNU Affero General Public License as published by the Free Software Foundation,
  either version 3 of the License, or(at your option) any later version.

  Metreeca/Link is distributed in the hope that it will be useful, but WITHOUT ANY WARRANTY;
  without even the implied warranty of MERCHANTABILITY or FITNESS FOR A PARTICULAR PURPOSE.
  See the GNU Affero General Public License for more details.

  You should have received a copy of the GNU Affero General Public License along with Metreeca/Link.
  If not, see <http://www.gnu.org/licenses/>.
  ~~~~~~~~~~~~~~~~~~~~~~~~~~~~~~~~~~~~~~~~~~~~~~~~~~~~~~~~~~~~~~~~~~~~~~~~~~~~~~~~~~~~~~~~~~~~~~~~~~~~~~~~~~~~~~~~~~~-->

<project xmlns="http://maven.apache.org/POM/4.0.0" xmlns:xsi="http://www.w3.org/2001/XMLSchema-instance"
		xsi:schemaLocation="http://maven.apache.org/POM/4.0.0 http://maven.apache.org/xsd/maven-4.0.0.xsd">

	<modelVersion>4.0.0</modelVersion>

	<parent>
		<groupId>com.metreeca</groupId>
		<artifactId>link</artifactId>
		<version>0.0.0-SNAPSHOT</version>
	</parent>

	<artifactId>kits</artifactId>
	<version>0.0.0-SNAPSHOT</version>
	<packaging>pom</packaging>

	<name>Metreeca Tooling Kits</name>
	<description>Adapter kits for third-party service providers.</description>

	<modules>

<<<<<<< HEAD
        <module>gae</module>

    </modules>
=======
		<module>rdf4j</module>
		<module>stardog</module>
		<module>virtuoso</module>
>>>>>>> 239e2896

	</modules>

	<dependencies>

		<dependency>
			<groupId>com.metreeca</groupId>
			<artifactId>tray</artifactId>
			<version>0.0.0-SNAPSHOT</version>
		</dependency>

	</dependencies>

</project><|MERGE_RESOLUTION|>--- conflicted
+++ resolved
@@ -37,15 +37,11 @@
 
 	<modules>
 
-<<<<<<< HEAD
-        <module>gae</module>
-
-    </modules>
-=======
 		<module>rdf4j</module>
 		<module>stardog</module>
 		<module>virtuoso</module>
->>>>>>> 239e2896
+
+		<module>gcloud</module>
 
 	</modules>
 
