--- conflicted
+++ resolved
@@ -137,6 +137,20 @@
 			<dependency>
 				<groupId>com.metreeca</groupId>
 				<artifactId>metreeca-rest</artifactId>
+				<version>0.2.0</version>
+				<type>test-jar</type>
+			</dependency>
+
+
+			<dependency>
+				<groupId>com.metreeca</groupId>
+				<artifactId>metreeca-text</artifactId>
+				<version>0.2.0</version>
+			</dependency>
+
+			<dependency>
+				<groupId>com.metreeca</groupId>
+				<artifactId>metreeca-text</artifactId>
 				<version>0.2.0</version>
 				<type>test-jar</type>
 			</dependency>
@@ -538,10 +552,7 @@
 
 								<link>https://javadoc.io/doc/com.metreeca/metreeca-json/latest/</link>
 								<link>https://javadoc.io/doc/com.metreeca/metreeca-rest/latest/</link>
-<<<<<<< HEAD
 								<link>https://javadoc.io/doc/com.metreeca/metreeca-text/latest/</link>
-=======
->>>>>>> 29bd89f7
 
 								<link>https://javadoc.io/doc/com.metreeca/metreeca-rdf/latest/</link>
 								<link>https://javadoc.io/doc/com.metreeca/metreeca-xml/latest/</link>
