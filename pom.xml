<?xml version="1.0" encoding="UTF-8"?>

<!--~~~~~~~~~~~~~~~~~~~~~~~~~~~~~~~~~~~~~~~~~~~~~~~~~~~~~~~~~~~~~~~~~~~~~~~~~~~~~~~~~~~~~~~~~~~~~~~~~~~~~~~~~~~~~~~~~~~~
  Copyright © 2013-2020 Metreeca srl. All rights reserved.

  This file is part of Metreeca/Link.

  Metreeca/Link is free software: you can redistribute it and/or modify it under the terms
  of the GNU Affero General Public License as published by the Free Software Foundation,
  either version 3 of the License, or(at your option) any later version.

  Metreeca/Link is distributed in the hope that it will be useful, but WITHOUT ANY WARRANTY;
  without even the implied warranty of MERCHANTABILITY or FITNESS FOR A PARTICULAR PURPOSE.
  See the GNU Affero General Public License for more details.

  You should have received a copy of the GNU Affero General Public License along with Metreeca/Link.
  If not, see <http://www.gnu.org/licenses/>.
  ~~~~~~~~~~~~~~~~~~~~~~~~~~~~~~~~~~~~~~~~~~~~~~~~~~~~~~~~~~~~~~~~~~~~~~~~~~~~~~~~~~~~~~~~~~~~~~~~~~~~~~~~~~~~~~~~~~~-->

<project xmlns="http://maven.apache.org/POM/4.0.0" xmlns:xsi="http://www.w3.org/2001/XMLSchema-instance"
		xsi:schemaLocation="http://maven.apache.org/POM/4.0.0 http://maven.apache.org/xsd/maven-4.0.0.xsd">

	<modelVersion>4.0.0</modelVersion>

	<groupId>com.metreeca</groupId>
	<artifactId>metreeca-link</artifactId>
	<version>0.0.0-SNAPSHOT</version>
	<packaging>pom</packaging>

	<name>Metreeca Linked Data Framework</name>
	<description>A declarative model-driven framework for rapid linked data service development.</description>
	<url>https://github.com/metreeca/link</url>
	<inceptionYear>2013</inceptionYear>

	<organization>
		<name>Metreeca</name>
		<url>https://www.metreeca.com/</url>
	</organization>

	<licenses>
		<license>
			<name>GNU Affero General Public License, Version 3</name>
			<url>https://www.gnu.org/licenses/agpl.html</url>
			<distribution>repo</distribution>
		</license>
		<license>
			<name>Custom Commercial License</name>
		</license>
	</licenses>

	<developers>
		<developer>
			<name>Metreeca</name>
			<email>info@metreeca.com</email>
			<organization>Metreeca</organization>
			<organizationUrl>https://www.metreeca.com/</organizationUrl>
		</developer>
	</developers>

	<scm>
		<connection>scm:git:git@github.com:metreeca/link.git</connection>
		<developerConnection>scm:git:git@github.com:metreeca/link.git</developerConnection>
		<url>https://github.com/metreeca/link</url>
	</scm>

	<issueManagement>
		<system>GitHub</system>
		<url>https://github.com/metreeca/link/issues</url>
	</issueManagement>

	<distributionManagement>

		<repository>
			<id>ossrh</id>
			<url>https://oss.sonatype.org/content/repositories/releases</url>
		</repository>

		<snapshotRepository>
			<id>ossrh</id>
			<url>https://oss.sonatype.org/content/repositories/snapshots</url>
		</snapshotRepository>

		<site>
			<id>github-pages</id>
			<url>https://metreeca.github.io/link/reports</url>
		</site>

	</distributionManagement>

	<properties>

		<java.version>1.8</java.version>
		<maven.version>3.3</maven.version>

		<project.build.sourceEncoding>UTF-8</project.build.sourceEncoding>

		<maven.deploy.skip>true</maven.deploy.skip> <!-- ossrh public artifact deployment -->
		<maven.build.timestamp.format>yyyyMMdd</maven.build.timestamp.format>

		<timestamp>${maven.build.timestamp}</timestamp> <!-- ;( not directly available to filtered resources -->

	</properties>

	<modules>

		<module>metreeca-tree</module>
		<module>metreeca-rest</module>
		<module>metreeca-gate</module>
		<module>metreeca-feed</module>

		<module>metreeca-mime</module>
		<module>metreeca-head</module>
		<module>metreeca-back</module>

	</modules>

	<dependencyManagement>
		<dependencies>

			<!-- Core Modules -->

			<dependency>
				<groupId>com.metreeca</groupId>
				<artifactId>metreeca-tree</artifactId>
				<version>${project.version}</version>
			</dependency>

			<dependency>
				<groupId>com.metreeca</groupId>
				<artifactId>metreeca-rest</artifactId>
				<version>${project.version}</version>
			</dependency>

			<dependency>
				<groupId>com.metreeca</groupId>
				<artifactId>metreeca-gate</artifactId>
				<version>${project.version}</version>
			</dependency>

			<dependency>
				<groupId>com.metreeca</groupId>
				<artifactId>metreeca-feed</artifactId>
				<version>${project.version}</version>
			</dependency>

			<!-- Server Adapters -->

			<dependency>
				<groupId>com.metreeca</groupId>
				<artifactId>metreeca-servlet</artifactId>
				<version>${project.version}</version>
			</dependency>

			<!-- Backend Adapters -->

			<dependency>
				<groupId>com.metreeca</groupId>
				<artifactId>metreeca-gcp</artifactId>
				<version>${project.version}</version>
			</dependency>

			<dependency>
				<groupId>com.metreeca</groupId>
				<artifactId>metreeca-rdf</artifactId>
				<version>${project.version}</version>
			</dependency>

			<dependency>
				<groupId>com.metreeca</groupId>
				<artifactId>metreeca-rdf4j</artifactId>
				<version>${project.version}</version>
			</dependency>

			<dependency>
				<groupId>com.metreeca</groupId>
				<artifactId>metreeca-stardog</artifactId>
				<version>${project.version}</version>
			</dependency>

			<dependency>
				<groupId>com.metreeca</groupId>
				<artifactId>metreeca-virtuoso</artifactId>
				<version>${project.version}</version>
			</dependency>

			<!-- Exported BOMs -->

			<dependency> <!-- https://search.maven.org/artifact/org.eclipse.rdf4j/rdf4j-bom -->
				<groupId>org.eclipse.rdf4j</groupId>
				<artifactId>rdf4j-bom</artifactId>
				<version>3.1.0</version>
				<type>pom</type>
				<scope>import</scope>
			</dependency>

			<dependency> <!-- https://search.maven.org/artifact/com.google.cloud/libraries-bom -->
				<groupId>com.google.cloud</groupId>
				<artifactId>libraries-bom</artifactId>
				<version>4.1.1</version>
				<type>pom</type>
				<scope>import</scope>
			</dependency>

			<!-- Conflict Resolution -->

			<dependency>
				<groupId>com.google.guava</groupId>
				<artifactId>guava</artifactId>
				<version>20.0</version>
			</dependency>

		</dependencies>
	</dependencyManagement>

	<dependencies> <!-- shared testing dependencies -->

		<dependency>
			<groupId>org.junit.jupiter</groupId>
			<artifactId>junit-jupiter-engine</artifactId>
			<version>5.5.2</version>
			<scope>test</scope>
		</dependency>

		<dependency> <!-- https://mvnrepository.com/artifact/org.assertj/assertj-core -->
			<groupId>org.assertj</groupId>
			<artifactId>assertj-core</artifactId>
			<version>3.13.2</version>
			<scope>test</scope>
		</dependency>

		<dependency> <!-- https://mvnrepository.com/artifact/org.slf4j/slf4j-simple -->
			<groupId>org.slf4j</groupId>
			<artifactId>slf4j-simple</artifactId>
			<version>1.7.26</version>
			<scope>test</scope>
		</dependency>

	</dependencies>

	<build>

		<resources>

			<resource>
				<directory>${basedir}/src/main/resources</directory>
				<filtering>true</filtering>
			</resource>

		</resources>

		<plugins>

			<plugin> <!-- https://maven.apache.org/enforcer/maven-enforcer-plugin/ -->

				<groupId>org.apache.maven.plugins</groupId>
				<artifactId>maven-enforcer-plugin</artifactId>
				<version>3.0.0-M2</version>

				<executions>
					<execution>

						<id>enforce-maven</id>

						<goals>
							<goal>enforce</goal>
						</goals>

						<configuration>
							<rules>
								<requireMavenVersion>
									<version>${maven.version}</version>
								</requireMavenVersion>
							</rules>
						</configuration>

					</execution>
				</executions>

			</plugin>

			<plugin> <!-- https://maven.apache.org/plugins/maven-compiler-plugin -->

				<groupId>org.apache.maven.plugins</groupId>
				<artifactId>maven-compiler-plugin</artifactId>
				<version>3.8.1</version>

				<configuration>

					<source>${java.version}</source>
					<target>${java.version}</target>

				</configuration>

			</plugin>

			<plugin> <!-- https://maven.apache.org/plugins/maven-jar-plugin/ -->

				<groupId>org.apache.maven.plugins</groupId>
				<artifactId>maven-jar-plugin</artifactId>
				<version>3.1.2</version>

				<configuration>

					<archive>

						<manifest>
							<addDefaultImplementationEntries>true</addDefaultImplementationEntries>
							<addDefaultSpecificationEntries>true</addDefaultSpecificationEntries>
						</manifest>

						<manifestEntries>
							<Built-By>${project.organization.name}</Built-By>
							<Built-On>${maven.build.timestamp}</Built-On>
							<Implementation-Version>${project.version}</Implementation-Version>
						</manifestEntries>

					</archive>

				</configuration>

				<executions>
					<execution>

						<id>package-test-jar</id>
						<phase>package</phase>

						<goals>
							<goal>test-jar</goal>
						</goals>

					</execution>
				</executions>

			</plugin>

			<plugin> <!-- https://maven.apache.org/surefire/maven-surefire-plugin/ -->

				<groupId>org.apache.maven.plugins</groupId>
				<artifactId>maven-surefire-plugin</artifactId>
				<version>2.22.0</version>

			</plugin>

			<plugin> <!-- https://maven.apache.org/plugins/maven-resources-plugin/ -->

				<groupId>org.apache.maven.plugins</groupId>
				<artifactId>maven-resources-plugin</artifactId>
				<version>3.1.0</version>

				<executions>
					<execution>

						<id>copy-jekyll-configuration</id>
						<inherited>false</inherited>
						<phase>site</phase>

						<goals>
							<goal>copy-resources</goal>
						</goals>

						<configuration>

							<outputDirectory>${basedir}/docs</outputDirectory>
							<overwrite>true</overwrite>

							<resources>
								<resource>
									<directory>${basedir}/docs/_resources</directory>
									<filtering>true</filtering>
								</resource>
							</resources>

						</configuration>

					</execution>
				</executions>

			</plugin>

			<plugin> <!-- https://maven.apache.org/plugins/maven-javadoc-plugin/ -->

				<groupId>org.apache.maven.plugins</groupId>
				<artifactId>maven-javadoc-plugin</artifactId>
				<version>3.1.1</version>

				<configuration>

					<notimestamp>true</notimestamp> <!-- avoid immaterial VCS visible changes -->

					<!-- !!! replace with shared assets (https://stackoverflow.com/questions/30507476/maven-javadoc-how-to-include-centralized-resources/30668813#30668813) -->
					<!--<stylesheetfile>${maven.multiModuleProjectDirectory}/docs/assets/javadocs.css</stylesheetfile>-->

					<links>

						<link>http://docs.rdf4j.org/javadoc/latest/</link>

					</links>

				</configuration>

				<executions>

					<execution>

						<id>generate-aggregate-javadocs</id>
						<inherited>false</inherited>
						<phase>site</phase>

						<goals>
							<goal>aggregate</goal>
						</goals>

						<configuration>

							<reportOutputDirectory>${project.basedir}/docs/javadocs</reportOutputDirectory>
							<destDir>javadocs</destDir>

							<groups>
								<group>
									<title>Modelling Framework</title>
									<packages>com.metreeca.tree*</packages>
								</group>
								<group>
									<title>REST API Framework</title>
									<packages>com.metreeca.rest*</packages>
								</group>
								<group>
									<title>REST IAM Framework</title>
									<packages>com.metreeca.gate*</packages>
								</group>
								<group>
<<<<<<< HEAD
									<title>Data Integration Engine</title>
									<packages>com.metreeca.feed*</packages>
								</group>
								<group>
									<title>Server Adapters</title>
									<packages>com.metreeca.servlet*</packages>
=======
									<title>Format Adapters</title>
									<packages>
										com.metreeca.rdf*
									</packages>
>>>>>>> f8e65dbe
								</group>
								<group>
									<title>Server Adapters</title>
									<packages>
										com.metreeca.servlet*
									</packages>
								</group>
								<group>
									<title>Backend Adapters</title>
									<packages>
										com.metreeca.rdf*<!--
										-->:com.metreeca.rdf4j*<!--
										-->:com.metreeca.virtuoso*<!--
										-->:com.metreeca.stardog*
									</packages>
								</group>
							</groups>

							<excludePackageNames> <!-- colon-separated patterns -->
								com.metreeca.gcp;com.metreeca.gcp*
							</excludePackageNames>

						</configuration>

					</execution>

				</executions>

			</plugin>

			<plugin> <!-- https://maven.apache.org/plugins/maven-clean-plugin/ -->

				<groupId>org.apache.maven.plugins</groupId>
				<artifactId>maven-clean-plugin</artifactId>
				<version>3.1.0</version>

				<executions>
					<execution>

						<id>clean-docs-folder</id>
						<phase>clean</phase>
						<inherited>false</inherited>

						<goals>
							<goal>clean</goal>
						</goals>

						<configuration>
							<filesets>
								<fileset>
									<directory>docs/_site</directory>
								</fileset>
								<fileset>
									<directory>docs/javadocs</directory>
								</fileset>
								<fileset>
									<directory>docs/reports</directory>
								</fileset>
							</filesets>
						</configuration>

					</execution>
				</executions>

			</plugin>

			<plugin> <!-- https://maven.apache.org/plugins/maven-site-plugin -->

				<groupId>org.apache.maven.plugins</groupId>
				<artifactId>maven-site-plugin</artifactId>
				<version>3.8.2</version>

				<configuration>

					<skipDeploy>true</skipDeploy> <!-- github deployment -->

					<stagingDirectory>${maven.multiModuleProjectDirectory}/docs/reports</stagingDirectory>

				</configuration>

			</plugin>

		</plugins>

	</build>

	<reporting>
		<plugins>

			<plugin> <!-- https://maven.apache.org/plugins/maven-project-info-reports-plugin/ -->

				<groupId>org.apache.maven.plugins</groupId>
				<artifactId>maven-project-info-reports-plugin</artifactId>
				<version>3.0.0</version>

				<reportSets>

					<reportSet>

						<reports>
							<report>index</report>
							<report>dependencies</report>
						</reports>

						<configuration>
							<dependencyDetailsEnabled>false</dependencyDetailsEnabled>
						</configuration>

					</reportSet>

				</reportSets>

			</plugin>

		</plugins>
	</reporting>

	<profiles>
		<profile>

			<id>release</id>

			<build>
				<plugins>

					<plugin> <!-- https://maven.apache.org/plugins/maven-source-plugin -->

						<groupId>org.apache.maven.plugins</groupId>
						<artifactId>maven-source-plugin</artifactId>
						<version>3.1.0</version>

						<executions>
							<execution>

								<id>attach-sources</id>
								<phase>package</phase>

								<goals>
									<goal>jar-no-fork</goal>
								</goals>

							</execution>
						</executions>

					</plugin>

					<plugin> <!-- https://maven.apache.org/plugins/maven-javadoc-plugin/ -->

						<groupId>org.apache.maven.plugins</groupId>
						<artifactId>maven-javadoc-plugin</artifactId>

						<executions>

							<execution>

								<id>attach-javadocs</id>
								<phase>package</phase>

								<goals>
									<goal>jar</goal>
								</goals>

							</execution>

						</executions>

					</plugin>

					<plugin> <!-- http://maven.apache.org/plugins/maven-gpg-plugin/ -->

						<groupId>org.apache.maven.plugins</groupId>
						<artifactId>maven-gpg-plugin</artifactId>
						<version>1.6</version>

						<configuration>
							<executable>gpg</executable>
							<passphraseServerId>gpg.metreeca</passphraseServerId>
						</configuration>

						<executions>
							<execution>

								<id>sign-artifacts</id>
								<phase>verify</phase>

								<goals>
									<goal>sign</goal>
								</goals>

							</execution>
						</executions>

					</plugin>

					<plugin> <!-- https://github.com/sonatype/nexus-maven-plugins/tree/master/staging/maven-plugin -->

						<groupId>org.sonatype.plugins</groupId>
						<artifactId>nexus-staging-maven-plugin</artifactId>
						<version>1.6.8</version>

						<extensions>true</extensions>

						<configuration>
							<serverId>ossrh</serverId>
							<nexusUrl>https://oss.sonatype.org/</nexusUrl>
							<autoReleaseAfterClose>true</autoReleaseAfterClose>
						</configuration>

					</plugin>

				</plugins>
			</build>

		</profile>
	</profiles>

</project><|MERGE_RESOLUTION|>--- conflicted
+++ resolved
@@ -429,19 +429,14 @@
 									<packages>com.metreeca.gate*</packages>
 								</group>
 								<group>
-<<<<<<< HEAD
 									<title>Data Integration Engine</title>
 									<packages>com.metreeca.feed*</packages>
 								</group>
 								<group>
-									<title>Server Adapters</title>
-									<packages>com.metreeca.servlet*</packages>
-=======
 									<title>Format Adapters</title>
 									<packages>
 										com.metreeca.rdf*
 									</packages>
->>>>>>> f8e65dbe
 								</group>
 								<group>
 									<title>Server Adapters</title>
