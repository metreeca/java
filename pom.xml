--- conflicted
+++ resolved
@@ -334,11 +334,7 @@
 								</group>
 								<group>
 									<title>Backend Adapters</title>
-<<<<<<< HEAD
-									<packages>com.metreeca.gcloud*:com.metreeca.rdf*:com.metreeca.rdf4j*:com.metreeca.virtuoso*:com.metreeca.stardog*</packages>
-=======
-									<packages>com.metreeca.gcp*</packages>
->>>>>>> 686d02b1
+									<packages>com.metreeca.gcp*:com.metreeca.rdf*:com.metreeca.rdf4j*:com.metreeca.virtuoso*:com.metreeca.stardog*</packages>
 								</group>
 							</groups>
 
