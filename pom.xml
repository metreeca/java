<?xml version="1.0" encoding="UTF-8"?>

<!--~~~~~~~~~~~~~~~~~~~~~~~~~~~~~~~~~~~~~~~~~~~~~~~~~~~~~~~~~~~~~~~~~~~~~~~~~~~~~~~~~~~~~~~~~~~~~~~~~~~~~~~~~~~~~~~~~~~~
  Copyright © 2013-2019 Metreeca srl. All rights reserved.

  This file is part of Metreeca/Link.

  Metreeca/Link is free software: you can redistribute it and/or modify it under the terms
  of the GNU Affero General Public License as published by the Free Software Foundation,
  either version 3 of the License, or(at your option) any later version.

  Metreeca/Link is distributed in the hope that it will be useful, but WITHOUT ANY WARRANTY;
  without even the implied warranty of MERCHANTABILITY or FITNESS FOR A PARTICULAR PURPOSE.
  See the GNU Affero General Public License for more details.

  You should have received a copy of the GNU Affero General Public License along with Metreeca/Link.
  If not, see <http://www.gnu.org/licenses/>.
  ~~~~~~~~~~~~~~~~~~~~~~~~~~~~~~~~~~~~~~~~~~~~~~~~~~~~~~~~~~~~~~~~~~~~~~~~~~~~~~~~~~~~~~~~~~~~~~~~~~~~~~~~~~~~~~~~~~~-->

<project xmlns="http://maven.apache.org/POM/4.0.0" xmlns:xsi="http://www.w3.org/2001/XMLSchema-instance"
		xsi:schemaLocation="http://maven.apache.org/POM/4.0.0 http://maven.apache.org/xsd/maven-4.0.0.xsd">

	<modelVersion>4.0.0</modelVersion>

	<groupId>com.metreeca</groupId>
	<artifactId>metreeca-link</artifactId>
	<version>0.0.0-SNAPSHOT</version>
	<packaging>pom</packaging>

	<name>Metreeca Linked Data Framework</name>
	<description>A declarative model-driven framework for rapid linked data service development.</description>
	<url>https://github.com/metreeca/link</url>
	<inceptionYear>2013</inceptionYear>

	<organization>
		<name>Metreeca</name>
		<url>https://www.metreeca.com/</url>
	</organization>

	<licenses>
		<license>
			<name>GNU Affero General Public License, Version 3</name>
			<url>https://www.gnu.org/licenses/agpl.html</url>
			<distribution>repo</distribution>
		</license>
		<license>
			<name>Custom Commercial License</name>
		</license>
	</licenses>

	<developers>
		<developer>
			<name>Metreeca</name>
			<email>info@metreeca.com</email>
			<organization>Metreeca</organization>
			<organizationUrl>https://www.metreeca.com/</organizationUrl>
		</developer>
	</developers>

	<scm>
		<connection>scm:git:git@github.com:metreeca/link.git</connection>
		<developerConnection>scm:git:git@github.com:metreeca/link.git</developerConnection>
		<url>https://github.com/metreeca/link</url>
	</scm>

	<issueManagement>
		<system>GitHub</system>
		<url>https://github.com/metreeca/link/issues</url>
	</issueManagement>

	<distributionManagement>

		<repository>
			<id>ossrh</id>
			<url>https://oss.sonatype.org/content/repositories/releases</url>
		</repository>

		<snapshotRepository>
			<id>ossrh</id>
			<url>https://oss.sonatype.org/content/repositories/snapshots</url>
		</snapshotRepository>

		<site>
			<id>github-pages</id>
			<url>https://metreeca.github.io/link/reports</url>
		</site>

	</distributionManagement>

	<modules>

		<module>tree</module>
		<module>rest</module>
		<module>gate</module>

		<module>head</module>
		<module>back</module>

	</modules>

	<properties>

		<java.version>1.8</java.version>
		<maven.version>3.3</maven.version>

		<project.build.sourceEncoding>UTF-8</project.build.sourceEncoding>

		<maven.deploy.skip>true</maven.deploy.skip> <!-- ossrh public artifact deployment -->
		<maven.build.timestamp.format>yyyyMMdd</maven.build.timestamp.format>

		<timestamp>${maven.build.timestamp}</timestamp> <!-- ;( not directly available to filtered resources -->

	</properties>

	<dependencies> <!-- shared testing dependencies -->

		<dependency>
			<groupId>org.junit.jupiter</groupId>
			<artifactId>junit-jupiter-engine</artifactId>
			<version>5.5.2</version>
			<scope>test</scope>
		</dependency>

		<dependency> <!-- https://mvnrepository.com/artifact/org.assertj/assertj-core -->
			<groupId>org.assertj</groupId>
			<artifactId>assertj-core</artifactId>
			<version>3.13.2</version>
			<scope>test</scope>
		</dependency>

		<dependency> <!-- https://mvnrepository.com/artifact/org.slf4j/slf4j-simple -->
			<groupId>org.slf4j</groupId>
			<artifactId>slf4j-simple</artifactId>
			<version>1.7.26</version>
			<scope>test</scope>
		</dependency>

	</dependencies>

	<build>

		<resources>

			<resource>
				<directory>${basedir}/src/main/resources</directory>
				<filtering>true</filtering>
			</resource>

		</resources>

		<plugins>

			<plugin> <!-- https://maven.apache.org/enforcer/maven-enforcer-plugin/ -->

				<groupId>org.apache.maven.plugins</groupId>
				<artifactId>maven-enforcer-plugin</artifactId>
				<version>3.0.0-M2</version>

				<executions>
					<execution>

						<id>enforce-maven</id>

						<goals>
							<goal>enforce</goal>
						</goals>

						<configuration>
							<rules>
								<requireMavenVersion>
									<version>${maven.version}</version>
								</requireMavenVersion>
							</rules>
						</configuration>

					</execution>
				</executions>

			</plugin>

			<plugin> <!-- https://maven.apache.org/plugins/maven-compiler-plugin -->

				<groupId>org.apache.maven.plugins</groupId>
				<artifactId>maven-compiler-plugin</artifactId>
				<version>3.8.0</version>

				<configuration>

					<source>${java.version}</source>
					<target>${java.version}</target>

				</configuration>

			</plugin>

			<plugin> <!-- https://maven.apache.org/plugins/maven-jar-plugin/ -->

				<groupId>org.apache.maven.plugins</groupId>
				<artifactId>maven-jar-plugin</artifactId>
				<version>3.1.1</version>

				<configuration>

					<archive>

						<manifest>
							<addDefaultImplementationEntries>true</addDefaultImplementationEntries>
							<addDefaultSpecificationEntries>true</addDefaultSpecificationEntries>
						</manifest>

						<manifestEntries>
							<Built-By>${project.organization.name}</Built-By>
							<Built-On>${maven.build.timestamp}</Built-On>
							<Implementation-Version>${project.version}</Implementation-Version>
						</manifestEntries>

					</archive>

				</configuration>

				<executions>
					<execution>

						<id>package-test-jar</id>
						<phase>package</phase>

						<goals>
							<goal>test-jar</goal>
						</goals>

					</execution>
				</executions>

			</plugin>

			<plugin> <!-- https://maven.apache.org/surefire/maven-surefire-plugin/ -->

				<groupId>org.apache.maven.plugins</groupId>
				<artifactId>maven-surefire-plugin</artifactId>
				<version>2.22.0</version>

			</plugin>

			<plugin> <!-- https://maven.apache.org/plugins/maven-resources-plugin/ -->

				<groupId>org.apache.maven.plugins</groupId>
				<artifactId>maven-resources-plugin</artifactId>
				<version>3.1.0</version>

				<executions>
					<execution>

						<id>copy-jekyll-configuration</id>
						<inherited>false</inherited>
						<phase>site</phase>

						<goals>
							<goal>copy-resources</goal>
						</goals>

						<configuration>

							<outputDirectory>${basedir}/docs</outputDirectory>
							<overwrite>true</overwrite>

							<resources>
								<resource>
									<directory>${basedir}/docs/_resources</directory>
									<filtering>true</filtering>
								</resource>
							</resources>

						</configuration>

					</execution>
				</executions>

			</plugin>

			<plugin> <!-- https://maven.apache.org/plugins/maven-javadoc-plugin/ -->

				<groupId>org.apache.maven.plugins</groupId>
				<artifactId>maven-javadoc-plugin</artifactId>
				<version>3.1.0</version>

				<configuration>

					<notimestamp>true</notimestamp> <!-- avoid immaterial VCS visible changes -->

					<!-- !!! replace with shared assets (https://stackoverflow.com/questions/30507476/maven-javadoc-how-to-include-centralized-resources/30668813#30668813) -->
					<!--<stylesheetfile>${maven.multiModuleProjectDirectory}/docs/assets/javadocs.css</stylesheetfile>-->

					<links>

						<link>http://docs.rdf4j.org/javadoc/latest/</link>

					</links>

				</configuration>

				<executions>

					<execution>

						<id>generate-aggregate-javadocs</id>
						<inherited>false</inherited>
						<phase>site</phase>

						<goals>
							<goal>aggregate</goal>
						</goals>

						<configuration>

							<reportOutputDirectory>${project.basedir}/docs/javadocs</reportOutputDirectory>
							<destDir>javadocs</destDir>

							<groups>
								<group>
									<title>Modelling Framework</title>
									<packages>com.metreeca.tree*</packages>
								</group>
								<group>
									<title>REST API Framework</title>
									<packages>com.metreeca.rest*</packages>
								</group>
								<group>
									<title>REST IAM Framework</title>
									<packages>com.metreeca.gate*</packages>
								</group>
								<group>
									<title>Server Adapters</title>
									<packages>com.metreeca.servlet*</packages>
								</group>
								<group>
									<title>Backend Adapters</title>
<<<<<<< HEAD
									<packages>com.metreeca.gcp*:com.metreeca.rdf*:com.metreeca.rdf4j*:com.metreeca.virtuoso*:com.metreeca.stardog*</packages>
=======
									<packages></packages>
>>>>>>> 951fecec
								</group>
							</groups>

							<excludePackageNames>
								com.metreeca.gcp* <!-- colon-separated patterns -->
							</excludePackageNames>

						</configuration>

					</execution>

				</executions>

			</plugin>

			<plugin> <!-- https://maven.apache.org/plugins/maven-clean-plugin/ -->

				<groupId>org.apache.maven.plugins</groupId>
				<artifactId>maven-clean-plugin</artifactId>
				<version>3.1.0</version>

				<executions>
					<execution>

						<id>clean-docs-folder</id>
						<phase>clean</phase>
						<inherited>false</inherited>

						<goals>
							<goal>clean</goal>
						</goals>

						<configuration>
							<filesets>
								<fileset>
									<directory>docs/_site</directory>
								</fileset>
								<fileset>
									<directory>docs/javadocs</directory>
								</fileset>
								<fileset>
									<directory>docs/reports</directory>
								</fileset>
							</filesets>
						</configuration>

					</execution>
				</executions>

			</plugin>

			<plugin> <!-- https://maven.apache.org/plugins/maven-site-plugin -->

				<groupId>org.apache.maven.plugins</groupId>
				<artifactId>maven-site-plugin</artifactId>
				<version>3.7.1</version>

				<configuration>

					<skipDeploy>true</skipDeploy> <!-- github deployment -->

					<stagingDirectory>${maven.multiModuleProjectDirectory}/docs/reports</stagingDirectory>

				</configuration>

			</plugin>

		</plugins>

	</build>

	<reporting>
		<plugins>

			<plugin> <!-- https://maven.apache.org/plugins/maven-project-info-reports-plugin/ -->

				<groupId>org.apache.maven.plugins</groupId>
				<artifactId>maven-project-info-reports-plugin</artifactId>
				<version>3.0.0</version>

				<reportSets>

					<reportSet>

						<reports>
							<report>index</report>
							<report>dependencies</report>
						</reports>

						<configuration>
							<dependencyDetailsEnabled>false</dependencyDetailsEnabled>
						</configuration>

					</reportSet>

				</reportSets>

			</plugin>

		</plugins>
	</reporting>

	<profiles>
		<profile>

			<id>release</id>

			<build>
				<plugins>

					<plugin> <!-- https://maven.apache.org/plugins/maven-source-plugin -->

						<groupId>org.apache.maven.plugins</groupId>
						<artifactId>maven-source-plugin</artifactId>
						<version>3.0.1</version>

						<executions>
							<execution>

								<id>attach-sources</id>
								<phase>package</phase>

								<goals>
									<goal>jar-no-fork</goal>
								</goals>

							</execution>
						</executions>

					</plugin>

					<plugin> <!-- https://maven.apache.org/plugins/maven-javadoc-plugin/ -->

						<groupId>org.apache.maven.plugins</groupId>
						<artifactId>maven-javadoc-plugin</artifactId>

						<executions>

							<execution>

								<id>attach-javadocs</id>
								<phase>package</phase>

								<goals>
									<goal>jar</goal>
								</goals>

							</execution>

						</executions>

					</plugin>

					<plugin> <!-- http://maven.apache.org/plugins/maven-gpg-plugin/ -->

						<groupId>org.apache.maven.plugins</groupId>
						<artifactId>maven-gpg-plugin</artifactId>
						<version>1.6</version>

						<configuration>
							<executable>gpg2</executable>
							<passphraseServerId>gpg.metreeca</passphraseServerId>
						</configuration>

						<executions>
							<execution>

								<id>sign-artifacts</id>
								<phase>verify</phase>

								<goals>
									<goal>sign</goal>
								</goals>

							</execution>
						</executions>

					</plugin>

					<plugin> <!-- https://github.com/sonatype/nexus-maven-plugins/tree/master/staging/maven-plugin -->

						<groupId>org.sonatype.plugins</groupId>
						<artifactId>nexus-staging-maven-plugin</artifactId>
						<version>1.6.8</version>

						<extensions>true</extensions>

						<configuration>
							<serverId>ossrh</serverId>
							<nexusUrl>https://oss.sonatype.org/</nexusUrl>
							<autoReleaseAfterClose>true</autoReleaseAfterClose>
						</configuration>

					</plugin>

				</plugins>
			</build>

		</profile>
	</profiles>

</project><|MERGE_RESOLUTION|>--- conflicted
+++ resolved
@@ -334,11 +334,9 @@
 								</group>
 								<group>
 									<title>Backend Adapters</title>
-<<<<<<< HEAD
-									<packages>com.metreeca.gcp*:com.metreeca.rdf*:com.metreeca.rdf4j*:com.metreeca.virtuoso*:com.metreeca.stardog*</packages>
-=======
-									<packages></packages>
->>>>>>> 951fecec
+									<packages>
+										com.metreeca.rdf*:com.metreeca.rdf4j*:com.metreeca.virtuoso*:com.metreeca.stardog*
+									</packages>
 								</group>
 							</groups>
 
