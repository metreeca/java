--- conflicted
+++ resolved
@@ -3,19 +3,6 @@
 <!--~~~~~~~~~~~~~~~~~~~~~~~~~~~~~~~~~~~~~~~~~~~~~~~~~~~~~~~~~~~~~~~~~~~~~~~~~~~~~~~~~~~~~~~~~~~~~~~~~~~~~~~~~~~~~~~~~~~~
   Copyright © 2013-2019 Metreeca srl. All rights reserved.
 
-<<<<<<< HEAD
-  This file is part of the Metreeca Linked Data Platform.
-
-  The Metreeca Linked Data Platform is free software: you can redistribute it and/or modify it under
-  the terms of the GNU Affero General Public License as published by the Free Software Foundation,
-  either version 3 of the License, or(at your option) any later version.
-
-  The Metreeca Linked Data Platform is distributed in the hope that it will be useful, but WITHOUT ANY WARRANTY;
-  without even the implied warranty of MERCHANTABILITY or FITNESS FOR A PARTICULAR PURPOSE.
-  See the GNU Affero General Public License for more details.
-
-  You should have received a copy of the GNU Affero General Public License along with the Metreeca Linked Data Platform.
-=======
   This file is part of Metreeca/Link.
 
   Metreeca/Link is free software: you can redistribute it and/or modify it under the terms
@@ -27,7 +14,6 @@
   See the GNU Affero General Public License for more details.
 
   You should have received a copy of the GNU Affero General Public License along with Metreeca/Link.
->>>>>>> 68fa72e3
   If not, see <http://www.gnu.org/licenses/>.
   ~~~~~~~~~~~~~~~~~~~~~~~~~~~~~~~~~~~~~~~~~~~~~~~~~~~~~~~~~~~~~~~~~~~~~~~~~~~~~~~~~~~~~~~~~~~~~~~~~~~~~~~~~~~~~~~~~~~-->
 
@@ -106,7 +92,6 @@
 		<module>j2ee</module>
 
 		<module>rest</module>
-		<module>gate</module>
 		<module>tray</module>
 		<module>form</module>
 
@@ -128,10 +113,10 @@
 
 	<dependencies> <!-- shared testing dependencies -->
 
-		<dependency> <!-- https://search.maven.org/artifact/org.junit.jupiter/junit-jupiter-engine/ -->
+		<dependency>
 			<groupId>org.junit.jupiter</groupId>
 			<artifactId>junit-jupiter-engine</artifactId>
-			<version>5.4.0</version>
+			<version>5.3.1</version>
 			<scope>test</scope>
 		</dependency>
 
@@ -142,17 +127,17 @@
 			<scope>test</scope>
 		</dependency>
 
-		<dependency> <!-- https://search.maven.org/artifact/org.assertj/assertj-core/ -->
+		<dependency> <!-- https://mvnrepository.com/artifact/org.assertj/assertj-core -->
 			<groupId>org.assertj</groupId>
 			<artifactId>assertj-core</artifactId>
-			<version>3.12.1</version>
+			<version>3.11.1</version>
 			<scope>test</scope>
 		</dependency>
 
-		<dependency> <!-- https://search.maven.org/artifact/org.slf4j/slf4j-simple/ -->
+		<dependency> <!-- https://mvnrepository.com/artifact/org.slf4j/slf4j-simple -->
 			<groupId>org.slf4j</groupId>
 			<artifactId>slf4j-simple</artifactId>
-			<version>1.7.26</version>
+			<version>1.7.25</version>
 			<scope>test</scope>
 		</dependency>
 
