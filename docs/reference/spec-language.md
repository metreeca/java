---
<<<<<<< HEAD
title:  Shape Specification Language
=======
title: "Shape Specification Language"
trail: "Reference"
>>>>>>> ef48ec7b
---

[comment]: <> (excerpt:    Shape-based data modelling language semantics and components)

Most framework services are driven by declarative linked data models defined using a [shape](#shapes)-based specification
language.

Models are [programmaticaly](../tutorials/publishing-jsonld-apis.md) built using a Java‑based DSL and can eventually
automate a range of different tasks in the lifecycle of linked data REST APIs.

| task              | shape role                                                   |
| ----------------- | ------------------------------------------------------------ |
| data selection    | JSON-LD data retrieved from [readable](../tutorials/consuming-jsonld-apis.md#read-operations) linked data REST APIs is selected from the underlying graph storage layer by  queries derived from the associated linked data models |
| data validation   | JSON-LD data submitted to [writable](../tutorials/consuming-jsonld-apis.md#write-operations) linked data REST APIs on resource creation and updating is automatically validated against the associated linked data models |
| faceted search    | [faceted search](../tutorials/consuming-jsonld-apis.md#faceted-search) and ancillary facet-populating queries are managed by the system on the basis of structural and typing constraints specified in linked data models associated with target linked data REST APIs |
| API documentation | Human and machine readable docs for linked data REST APIs may be dynamically derived from associated linked data models and published as hypertexts and [OpenAPI](https://www.openapis.org)/[Swagger](https://swagger.io/specification/) specs |
| data ingestion    | Data ingested from external data sources may be dynamically mapped to and validated against the linked data models associated with target graphs |

!!! note Some of the described features aren't (yet ;-) supported by the framework.

# Shapes

Linked data [shapes](../javadocs/com/metreeca/json/Shape.html) define the expected structure of RDF resource descriptions
in terms of **constraints** imposed on members of a **focus set** of JSON-LD values and on the values of their
properties.

**Primitive** shapes specify declarative constraints to be meet by the focus set and its member values. **Composite**
shapes recursively assemble other shapes into tree-structured complex constraints.

Linked data selection tasks identify the set of nodes in a graph whose descriptions are consistent with a possibly
composite shape. Selection results are reported either as a graph or a structured report according to the
choosen [query](faceted-search.md#queries) type.

Linked data validation tasks verify that the description of an initial focus set is consistent with the constraints
specified by a possibly composite shape. During the process, derived focus sets connected
by [structural constraints](#structural-constraints) may be recursively validated. Validation results are reported as a
structured [focus validation trace](../javadocs/com/metreeca/json/Trace.html).

## Value Constraints

Primitive shapes specifying constraints to be individually satisfied by each value in the focus set.

| shape                                                        | constraint                                                   |
| :----------------------------------------------------------- | :----------------------------------------------------------- |
| [datatype](../javadocs/com/metreeca/json/shapes/Datatype.html)(IRI) | each value in the focus set has a given extended RDF datatype IRI; IRI references and blank nodes are considered to be respectively of [Values.IRI](../javadocs/com/metreeca/json/Values.html#IRIType) and [Values.BNode](../javadocs/com/metreeca/json/Values.html#BNodeType) datatype |
| [class](../javadocs/com/metreeca/json/shapes/Clazz.html)(IRI) | each value in the focus set is an instance of a given RDF class or one of its superclasses |
| [range](../javadocs/com/metreeca/json/shapes/Range.html)(value, …) | each value in the focus set is included in a given set of target values |
| [lang](../javadocs/com/metreeca/json/shapes/Lang.html)(tag, …)                                             | each value in the focus set is a tagged literal in a given set of target languages |
| [minExclusive](../javadocs/com/metreeca/json/shapes/MinExclusive.html)(value) | each value in the focus set is strictly greater than a given minum value, according to <a href="https://www.w3.org/TR/2013/REC-sparql11-query-20130321/#modOrderBy">SPARQL ordering</a> rules |
| [maxExclusive](../javadocs/com/metreeca/json/shapes/MaxExclusive.html)(value) | each value in the focus set is strictly less than a given maximum value, according to <a href="https://www.w3.org/TR/2013/REC-sparql11-query-20130321/#modOrderBy">SPARQL ordering</a> rules |
| [minInclusive](../javadocs/com/metreeca/json/shapes/MinInclusive.html)(value) | each value in the focus set is greater than or equal to a given minimum value, according to <a href="https://www.w3.org/TR/2013/REC-sparql11-query-20130321/#modOrderBy">SPARQL ordering</a> rules |
| [maxInclusive](../javadocs/com/metreeca/json/shapes/MaxInclusive.html)(value) | each value in the focus set is less than or equal to a given maximum value, according to <a href="https://www.w3.org/TR/2013/REC-sparql11-query-20130321/#modOrderBy">SPARQL ordering</a> rules |
| [minLength](../javadocs/com/metreeca/json/shapes/MinLength.html)(length) | the length of the lexical representation of each value in the focus set is greater than or equal to the given minimum value |
| [maxLength](../javadocs/com/metreeca/json/shapes/MaxLength.html)(length) | the length of the lexical representation of each value in the focus set is less than or equal to the given maximum value |
| [pattern](../javadocs/com/metreeca/json/shapes/Pattern.html)("pattern") | the lexical representation of each value in the focus set matches a given [regular expression](https://docs.oracle.com/javase/8/docs/api/java/util/regex/Pattern.html#sum) pattern |
| [like](../javadocs/com/metreeca/json/shapes/Like.html)("keywords") | the lexical representation of each value in the focus set matches the given full-text keywords |
| [stem](../javadocs/com/metreeca/json/shapes/Stem.html)("prefix") | the lexical representation of each value in the focus set starts with the given prefix |

## Set Constraints

Primitive shapes specifying constraints to be collectively satisfied by the values in the focus set.

| shape                                                        | constraint                                                   |
| :----------------------------------------------------------- | :----------------------------------------------------------- |
| [minCount](../javadocs/com/metreeca/json/shapes/MinCount.html)(count) | the size of the focus set is greater than or equal to the given minimum value |
| [maxCount](../javadocs/com/metreeca/json/shapes/MaxCount.html)(count) | the size of the focus set is less than or equal to the given maximum value |
| [all](../javadocs/com/metreeca/json/shapes/All.html)(value, …) | the focus set includes all values from a given set of target values |
| [any](../javadocs/com/metreeca/json/shapes/Any.html)(value, …) | the focus set includes at least one value from a given set of target values |
| [localized](../javadocs/com/metreeca/json/shapes/Localized.html)()                                              | the focus set contains only tagged literals with at most one value for each language tag |

Common combinations of set constraints are directly available as shorthand shapes.

| shorthand shape                                              | equivalent shape                      | constraint                  |
| :----------------------------------------------------------- | :------------------------------------ | --------------------------- |
| [required()](../javadocs/com/metreeca/json/Shape.html#required--) | `and(minCount(1), maxCount(1))`       | exactly one                 |
| [optional()](../javadocs/com/metreeca/json/Shape.html#optional--) | `maxCount(1)`                         | at most one                 |
| [repeatable](../javadocs/com/metreeca/json/Shape.html#repeatable--) | `minCount(1)`                         | at least one                |
| [multiple()](../javadocs/com/metreeca/json/Shape.html#multiple--) | `and()`                               | any number                  |
| [exactly](../javadocs/com/metreeca/json/Shape.html#exactly-org.eclipse.rdf4j.model.Value...-)(value, …) | `and(all(value, …), range(value, …))` | constant pre-defined values |

## Structural Constraints

Composite shapes specifying constraints to be satisfied by a derived focus set generated by a path.

| shape                                                        | constraint                                                   |
| :----------------------------------------------------------- | :----------------------------------------------------------- |
| [field](../javadocs/com/metreeca/json/shapes/Field.html)(["label", ] IRI, [shape](../javadocs/com/metreeca/json/Shape.html), …) | the derived focus set generated by traversing a single step path is consistent with a given set of shapes |
| [link](../javadocs/com/metreeca/json/shapes/Link.html)(IRI, [shape](../javadocs/com/metreeca/json/Shape.html), …) | the derived focus set generated by virtually traversing a single step path linking a resource alias to its target is consistent with a given set of shapes |

## Logical Constraints

Composite shapes specifying logical combinations of shapes.

| shape                                                        | constraint                                                   |
| :----------------------------------------------------------- | :----------------------------------------------------------- |
| [guard](../javadocs/com/metreeca/json/shapes/Guard.html)(axis, value, …) | the focus set is consistent with this shape only if the value of an externally assigned [axis variable](../javadocs/com/metreeca/json/Shape.html#redact-java.lang.String-java.util.Collection-) is included in a given set of target values |
| [when](../javadocs/com/metreeca/json/shapes/When.html)([test](../javadocs/com/metreeca/json/Shape.html),[pass](../javadocs/com/metreeca/json/Shape.html) [, [fail](../javadocs/com/metreeca/json/Shape.html)]) | the focus set is consistent either with a `pass` shape, if consistent also with a `test` shape, or with a `fail` shape, otherwise; if omitted, the `fail` shape defaults to `and()`, that is it's always meet |
| [and](../javadocs/com/metreeca/json/shapes/And.html)([shape](../javadocs/com/metreeca/json/Shape.html), …) | the focus set is consistent with all shapes in a given target set |
| [or](../javadocs/com/metreeca/json/shapes/Or.html)([shape](../javadocs/com/metreeca/json/Shape.html), …) | the focus set is consistent with at least one shape in a given target set |

# Parameters

The combined use of conditional (`when`) and parametric (`guard`)  constraints supports the definition of **parametric**
shapes, which specify different sets of constraints according to the current externally-assigned value of parametric **
axis** variables.

Parametric axes may be specified for arbitrary custom variables, but the system relies on four pre‑defined parametric
variables to support fine‑grained access control rules and role‑dependent read/write resource views.

Common combinations of parametric shapes on these axes are directly available as shorthand shapes.

Guards may be applied to groups of shapes either explicitely assembly a `when` shape, like:

```
when(<guard>, and(<shape>, …))
```

or using the shorthand [then](../javadocs/com/metreeca/json/Shape.html#then-com.metreeca.json.Shape...-) method, like:

```
<guard>.then(<shape>, …)
```

## Role Axis

Parametric guards for the [role](../javadocs/com/metreeca/json/shapes/Guard.html#role-java.lang.Object...-) axis
selectively enable target shapes according to the roles of the (possibly authenticated) user performing HTTP/S operations
on target linked data resources.

| shorthand | usage context |
|-------|-------------|
|[role](../javadocs/com/metreeca/json/shapes/Guard.html#role-java.lang.Object...-)(value, …)| target shapes are to be considered only if the sets of [roles](../javadocs/com/metreeca/rest/Request.html#roles--) enabled for the user performing a request contains at least one of the given role values |

## Task Axis

Parametric guards for the [task](../javadocs/com/metreeca/json/shapes/Guard.html#task-java.lang.Object...-) axis
selectively enable target shapes according to the method of the HTTP/S operations performed on target linked data
resources.

| shorthand                                                    | HTTP/S method   | usage context                                                |
| ------------------------------------------------------------ | --------------- | ------------------------------------------------------------ |
| [create](../javadocs/com/metreeca/json/shapes/Guard.html#create-com.metreeca.json.Shape...-)([[shape](../javadocs/com/metreeca/json/Shape.html), …]) | POST            | resource creation                                            |
| [relate](../javadocs/com/metreeca/json/shapes/Guard.html#relate-com.metreeca.json.Shape...-)([[shape](../javadocs/com/metreeca/json/Shape.html), …]) | GET             | resource retrieval                                           |
| [update](../javadocs/com/metreeca/json/shapes/Guard.html#update-com.metreeca.json.Shape...-)([[shape](../javadocs/com/metreeca/json/Shape.html), …]) | PUT             | resource updating                                            |
| [delete](../javadocs/com/metreeca/json/shapes/Guard.html#delete-com.metreeca.json.Shape...-)([[shape](../javadocs/com/metreeca/json/Shape.html), …]) | DELETE          | resouce deletion                                             |
| [client](../javadocs/com/metreeca/json/shapes/Guard.html#client-com.metreeca.json.Shape...-)([[shape](../javadocs/com/metreeca/json/Shape.html), …]) | POST+GET+DELETE | shorthand for client-managed data, specified at creation time, but not updated afterwards |
| [server](../javadocs/com/metreeca/json/shapes/Guard.html#server-com.metreeca.json.Shape...-)([[shape](../javadocs/com/metreeca/json/Shape.html), …]) | GET+DELETE      | shorthand for server-managed data, neither specified at creation time, nor updated afterwards |

## View Axis

Parametric guards for the [view](../javadocs/com/metreeca/json/shapes/Guard.html#view-java.lang.Object...-) axis
selectively enable target shapes according to the usage context.

| shorthand                                                    | usage context                                                |
| ------------------------------------------------------------ | ------------------------------------------------------------ |
| [digest](../javadocs/com/metreeca/json/shapes/Guard.html#digest-com.metreeca.json.Shape...-)([[shape](../javadocs/com/metreeca/json/Shape.html), …]) | short resource description, e.g. inside search result sets   |
| [detail](../javadocs/com/metreeca/json/shapes/Guard.html#detail-com.metreeca.json.Shape...-)([[shape](../javadocs/com/metreeca/json/Shape.html), …]) | detailed resource description, e.g. inside advanced resource utilities |

## Mode Axis

Parametric guards for the [mode](../javadocs/com/metreeca/json/shapes/Guard.html#mode-java.lang.Object...-) axis
selectively enable target shapes according to the usage pattern.

| shorthand                                                    | usage pattern                                                |
| ------------------------------------------------------------ | ------------------------------------------------------------ |
| [convey](../javadocs/com/metreeca/json/shapes/Guard.html#convey-com.metreeca.json.Shape...-)([[shape](../javadocs/com/metreeca/json/Shape.html), …]) | target shapes are to be considered only when validating incoming data or extracting outgoing data |
| [filter](../javadocs/com/metreeca/json/shapes/Guard.html#filter-com.metreeca.json.Shape...-)([[shape](../javadocs/com/metreeca/json/Shape.html), …]) | target shapes are to be considered only when selecting resources to be processed |<|MERGE_RESOLUTION|>--- conflicted
+++ resolved
@@ -1,10 +1,6 @@
 ---
-<<<<<<< HEAD
-title:  Shape Specification Language
-=======
 title: "Shape Specification Language"
 trail: "Reference"
->>>>>>> ef48ec7b
 ---
 
 [comment]: <> (excerpt:    Shape-based data modelling language semantics and components)
