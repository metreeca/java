---
<<<<<<< HEAD
title:  Consuming Model‑Driven REST/JSON-LD APIs
=======
title: "Consuming Model‑Driven REST/JSON-LD APIs"
trail: "Tutorials"
>>>>>>> ef48ec7b
---

[comment]: <> (excerpt:  Hands-on guided tour of model-driven lREST/JSON-LD APIs features)

This example-driven tutorial introduces the main client-facing features of the Metreeca/Base model-driven REST/JSON
framework. Basic familiarity with [linked data](https://www.w3.org/standards/semanticweb/data) concepts
and [REST](https://en.wikipedia.org/wiki/Representational_state_transfer) APIs is required.

In the following sections you will learn how to consume REST APIs published with the framework, leveraging automatic
model-driven faceted search, data validation and fine‑grained role‑based access control.

In the tutorial we will work with the linked data server developed in
the  [publishing tutorial](publishing-jsonld-apis.md), using a linked data version of
the [BIRT](http://www.eclipse.org/birt/phoenix/db/) sample dataset, cross-linked to [GeoNames](http://www.geonames.org/)
entities for cities and countries.

The BIRT sample is a typical business database, containing tables such as *offices*, *customers*, *products*, *orders*, *
order lines*, … for *Classic Models*, a fictional world-wide retailer of scale toy models: we will walk through the REST
API interaction process focusing on the task of consuming
the [Product](https://demo.metreeca.com/self/#endpoint=https://demo.metreeca.com/toys/sparql&collection=https://demo.metreeca.com/toys/terms#Product)
catalog.

You may try out the examples using your favorite API testing tool or working from the command line with toos like `curl`
or `wget`.

# Model-Driven APIs

The sample linked data server is pre-configured with a small collection of read/write REST APIs able to drive a typical
web-based interface like a user-facing [product catalog](https://demo.metreeca.com/toys/).

| REST API                                 | Contents                     |
| :--------------------------------------- | :--------------------------- |
| [/product-lines/](https://demo.metreeca.com/toys/product-lines/) | Product line faceted catalog |
| [/product-lines/*](https://demo.metreeca.com/toys/product-lines/classic-cars) | Product line details         |
| [/products/](https://demo.metreeca.com/toys/products/) | Product faceted catalog      |
| [/products/*](https://demo.metreeca.com/toys/products/S18_3140) | Product sheets               |

!!! warning "Sample Performance"
Linked samples are hosted on a cloud service, are not expected to provide production-level performance and may experience
some delays during workspace initialization.

Even a simple application like this would usually require extensive back-end development activities in order to connect
to the database and perform coordinated custom queries supporting data retrieval, faceted search, facet population,
sorting, pagination and so on. User authorization, validation of updates and enforcing of consistency rules would as well
require lenghty and error-prone custom back-end development.

Metreeca/Base automates the whole process with a model-driven API engine that compiles high‑level declarative linked data
models into read/write REST APIs immediately available for front-end app development, supporting all of the
above-mentioned features without custom back-end coding.

You may learn how to publish your own model-driven linked data APIs walking through
the [linked data publishing tutorial](publishing-jsonld-apis.md).

# Read Operations

Linked data REST APIs published by Metreeca/Base API engine support controlled read access to RDF contents managed by the
underlying graph storage layer.

User authorization and user-specific content generation are performed according
to [role‑based](../reference/spec-language.md#parameters) rules integrated in the linked data model driving the API
publishing process.

## Resources

To retrieve the description of a published resource, as specified by the associated data model, just perform a `GET`
operation on the URL identifying the resource.

```shell
% curl --include "http://localhost:8080/products/S18_3140"
    
HTTP/1.1 200 
Content-Type: application/json;charset=UTF-8

{
    "id": "/products/S18_3140",
    "type": "/terms#Product",
    "label": "1903 Ford Model A",
    "comment": "Features opening trunk,  working steering system",
    "code": "S18_3140",
    "line": {
        "id": "/product-lines/vintage-cars",
        "label": "Vintage Cars"
    },
    "scale": "1:18",
    "vendor": "Unimax Art Galleries",
    "stock": 3913,
    "price": 136.59
}
```

Metreeca/Base produces and accepts an idiomatic [compacted/framed](../reference/jsonld-format.md) JSON-LD format, which
streamlines resource descriptions taking into account the constraints described in the associated linked data models.

To include context information, specify the `application/ld+json` MIME type in the `Accept` HTTP request header.

```shell
% curl --include "http://localhost:8080/products/S18_3140" \
	--header "Accept: application/ld+json" 
	
HTTP/1.1 200 
Content-Type: application/ld+json;charset=UTF-8


{
    "id": "/products/S18_3140",
   
   ⋮
   
    "@context": {
        "id": "@id",
        "type": {
            "@id": "http://www.w3.org/1999/02/22-rdf-syntax-ns#type",
            "@type": "@id"
        },
        "label": {
            "@id": "http://www.w3.org/2000/01/rdf-schema#label",
            "@type": "http://www.w3.org/2001/XMLSchema#string"
        },

		⋮
		
		"stock": {
            "@id": "https://demo.metreeca.com/toys/terms#stock",
            "@type": "http://www.w3.org/2001/XMLSchema#integer"
        }
    }
}
```

Retrieved data is automatically trimmed to the allowed envelope specified in the linked data model driving the target
REST API for the [roles](../javadocs/com/metreeca/rest/Request.html#roles--) enabled for the current request user.
Reserved properties are included only if the request is properly authenticated.

```shell
% curl --include "http://localhost:8080/products/S18_3140" \
	--header "Authorization: Bearer secret"
    
HTTP/1.1 200  
Content-Type: application/json;charset=UTF-8

{
    "id": "/products/S18_3140",
    
    ⋮
    
    "stock": 3913,
    "price": 136.59,
    "buy": 68.3 # << buy price included only if authorized
}
```

## Collections

To retrieve the description of a published collections, as specified by the associated data model, perform a `GET`
operation on the URL identifying the collection.

```shell
% curl --include "http://localhost:8080/products/"
    
HTTP/1.1 200 
Content-Type: application/json;charset=UTF-8

{
    "id": "/products/",
    "contains": [
        {
            "id": "/products/S10_1678",
            "type": "/terms#Product",
            "label": "1969 Harley Davidson Ultimate Chopper",
            "comment": "This replica features working kickstand, front suspension,…",
            "code": "S10_1678",
            "line": {
                "id": "/product-lines/motorcycles",
                "label": "Motorcycles"
            },
            "scale": "1:10",
            "vendor": "Min Lin Diecast",
            "stock": 7933,
            "price": 95.7
        },

		⋮
		
	]
}
```

# Write Operations

Linked data REST APIs published by Metreeca/Base API engine support controlled write access to content managed by the
underlying graph storage layer.

User authorization and user-specific content validation are performed according
to [role‑based](../reference/spec-language.md#parameters) rules integrated in the linked data model driving the API
publishing process.

## Creating Resources

New resources are created by submitting an description to the REST API of a writable collection using the `POST` HTTP
method.

Note that property values that may be inferred from the associated linked data model, like `rdf:type`, may be safely
omitted.

```shell
% curl --include --request POST "http://localhost:8080/products/" \
    --header 'Authorization: Bearer secret' \
    --header 'Content-Type: application/json' \
    --data @- <<EOF
{
	"type": "/terms#Product",
	"label": "Piaggio Vespa",
	"comment": "The iconic Piaggio's scooter…",
	"scale": "1:10",
	"vendor": "Autoart Studio Design",
	"buy": 101.0,
	"price": 123.0,
	"line": "/product-lines/motorcycles"
}
EOF

HTTP/2 201 Created
Location: /products/S10_6
```

Note that the `line` property is included in a shorthand form, as it is inferred to be a resource IRI from the associated
linked data model.

The newly created resource is immediately available for retrieval at the URL returned in the `Location` HTTP response
header.

Submitted data is automatically validated against the constraints specified in the linked data model driving the target
REST API. Submiting, for instance, out of range price data would return an error and a structured error report.

```shell
% curl --include --request POST "http://localhost:8080/products/" \
    --header 'Authorization: Bearer secret' \
    --header 'Content-Type: application/json' \
    --data @- <<EOF
{
	"type": "/terms#Product",
	"label": "Piaggio Vespa",
	"comment": "The iconic Piaggio's scooter…",
	"scale": "1:10",
	"vendor": "Autoart Studio Design",
	"buy": -101.0,
	"price": 9999.0,
	"line": "/product-lines/motorcycles"
}
EOF

HTTP/1.1 422 Unprocessable Entity
Location: http://localhost:8080/products/
Content-Type: application/json;charset=UTF-8

{
    "https://example.com/terms#buy": {
        "@errors": [
            "-101.0 is not greater than or equal to 0.0"
        ]
    },
    "https://example.com/terms#sell": {
        "@errors": [
            "9999.0 is not strictly less than 1000.0"
        ]
    }
} 
```

Submitted data is automatically matched against the allowed envelope specified in the linked data model driving the
target REST API for the [roles](../javadocs/com/metreeca/rest/Request.html#roles--) enabled for the current request user.
Submiting, for instance, buy price data without valid authorization headers would return an error.

```shell
% curl --include --request POST "http://localhost:8080/products/" \
    --header 'Content-Type: application/json' \
    --data @- <<EOF
{
	"type": "/terms#Product",
    "label": "Piaggio Ciao",
    "comment" : "The sturdy Piaggio's velo bike…",
    "scale": "1:10",
    "vendor": "Autoart Studio Design",
    "buy": 87.0,
    "price": 99.0,
    "line": "/product-lines/motorcycles" 
}
EOF

HTTP/1.1 401 Unauthorized
WWW-Authenticate: Bearer realm="https://example.com/"
```

## Updating Resources

Existing writable RDF resources are updated by submitting an RDF description to their REST API using the `PUT` HTTP
method.

Note that server-managed properties like `demo:code` and `demo:stock` are omitted, as they are inherited from the
existing description.

```shell
% curl --include --request PUT "http://localhost:8080/products/S18_3140" \
	--header 'Authorization: Bearer secret' \
	--header 'Content-Type: application/json' \
    --data @- <<EOF
{
   	"type": "/terms#Product",
    "label": "1903 Ford Model A",
    "comment": "Features opening trunk, working steering system",
    "line": "/product-lines/vintage-cars",
    "scale": "1:18",
    "vendor": "Unimax Art Galleries",
    "buy": 50.00,
    "price": 130.00
}
EOF

HTTP/2 204 No Content
```

The updated resource is immediately available for retrieval at the existing URL.

As in the case of resource creation, submitted data is automatically validated against constraints and roles specified in
the linked data model driving the target REST API.

## Deleting Resources

Existing writable RDF resources are deleted using the `DELETE` HTTP method on their REST API.

```shell
% curl --include --request DELETE "http://localhost:8080/products/S18_3140" \
	--header 'Authorization: Bearer secret'

HTTP/2 204 No Content
```

The deleted resource is immediately no longer available for retrieval.

# Faceted Search

Metreeca/Base REST APIs engine supports model-driven faceted search and related facet-related queries without additional
effort.

To retrieve a digest description of collection items matching a set of facet filters, perform a `GET` operation on the
URL identifying the collection, appending a URL-encoded JSON query
object [describing the filters](../reference/faceted-search.md) to be applied.

```json
{
	">= price": 100,
	"vendor": "Classic Metal Creations"
}
```

```shell
% curl --include 'http://localhost:8080/products/?%3E%3D+price=100&vendor=Classic+Metal+Creations'
    
HTTP/1.1 200 
Content-Type: application/json;charset=UTF-8

{
    "id": "/products/",
    "contains": [
        {
            "id": "/products/S10_1949",
            "type": "/terms#Product",
            "label": "1952 Alpine Renault 1300",
            "comment": "Turnable front wheels; steering function; detailed interior; …",
            "code": "S10_1949",
            "line": {
                "id": "/product-lines/classic-cars",
                "label": "Classic Cars"
            },
            "scale": "1:10",
            "vendor": "Classic Metal Creations",
            "stock": 7305,
            "price": 214.3
        },
      
      ⋮
      
    ]
}
```

Note that collection descriptions are omitted from faceted search results.

## Sorting and Pagination

Faceted search results may be sorted and paginated
including [sorting criteria](../reference/faceted-search.md#items-query)
and [pagination limits](../reference/faceted-search.md#items-query) in the JSON query object.

```json
{
	">= price": 100,
	"vendor": "Classic Metal Creations",
	".order": "-price",
	".offset": 0,
	".limit": 10
}
```

## Facet Stats and Options

The faceted search engine supports also introspection queries for
retrieving [facet stats](../reference/faceted-search.md#stats-query)  and
available [facet options](../reference/faceted-search.md#items-query).

To retrieve datatype, count and range stats for a facet, taking into account applied filters, specify the target property
path in the faceted search query object.

```json
{
	".stats": "price",
	">= price": 100,
	"vendor": "Classic Metal Creations"
}
```

```shell
% curl --include 'http://localhost:8080/products/?%3E%3D+price=100&vendor=Classic+Metal+Creations&.stats=price'

HTTP/2 200 OK
Content-Type: application/json

{
    "id": "/products",
    "count": 10,
    "min": 44.8,
    "max": 214.3,
    "stats": [
        {
            "id": "http://www.w3.org/2001/XMLSchema#decimal",
            "count": 10,
            "min": 44.8,
            "max": 214.3
        }
    ]
}
```

To list available options and counts for a facet, taking into account applied filters, specify the target property path
in the faceted search query object.

```json
{
	".terms": "line",
	">= price": 100,
	"vendor": "Classic Metal Creations"
}
```

```shell
% curl --include 'http://localhost:8080/products/?%3E%3D+price=100&vendor=Classic+Metal+Creations&.terms=line'

HTTP/2 200 OK
Content-Type: application/json

{
    "id": "/products/",
    "terms": [
        {
            "value": {
                "id": "/product-lines/classic-cars",
                "label": "Classic Cars"
            },
            "count": 4
        },
        {
            "value": {
                "id": "/product-lines/planes",
                "label": "Planes"
            },
            "count": 1
        }
    ]
}
```

Labels and comments for the selected options are also retrieved to support facet visualization.

# Localization

Multi-lingual content retrieval is fully supported,
with [optional](publishing-jsonld-apis.md#localization) [compact rendering](https://www.w3.org/TR/json-ld11/#language-indexing)
.

Retrieved localizations may be limited to a predefined set of language tags at query time using the `Accept-Language`
HTTP header, like for instance:

```http request
GET http://localhost:8080/products/S18_3140
Accept-Language: en, it, de
```<|MERGE_RESOLUTION|>--- conflicted
+++ resolved
@@ -1,10 +1,6 @@
 ---
-<<<<<<< HEAD
-title:  Consuming Model‑Driven REST/JSON-LD APIs
-=======
 title: "Consuming Model‑Driven REST/JSON-LD APIs"
 trail: "Tutorials"
->>>>>>> ef48ec7b
 ---
 
 [comment]: <> (excerpt:  Hands-on guided tour of model-driven lREST/JSON-LD APIs features)
