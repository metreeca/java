---
title:	    Publishing Model‑Driven Linked Data REST APIs
excerpt:    Hands-on guided tour of model-driven linked data REST APIs publishing
---

This example-driven tutorial introduces the main building blocks of the Metreeca/Link model-driven linked data framework. Basic familiarity with [linked data](https://www.w3.org/standards/semanticweb/data) concepts and [REST](https://en.wikipedia.org/wiki/Representational_state_transfer) APIs is required.

In the following sections you will learn how to use the framework to develop a linked data server and to publish model-driven linked data resources through REST APIs that automatically support fine-grained role‑based read/write access control,  faceted search and incoming data validation.

In the tutorial we will work with a semantic version of the [BIRT](http://www.eclipse.org/birt/phoenix/db/) sample dataset, cross-linked to [GeoNames](http://www.geonames.org/) entities for cities and countries. The BIRT sample is a typical business database, containing tables such as *offices*, *customers*, *products*, *orders*, *order lines*, … for *Classic Models*, a fictional world-wide retailer of scale toy models. Before moving on you may want to familiarize yourself with it walking through the [search and analysis tutorial](https://metreeca.github.io/self/tutorials/search-and-analysis/) of the [Metreeca/Self](https://github.com/metreeca/self) self-service linked data search and analysis tool, which works on the same data.

We will walk through the REST API development process focusing on the task of publishing the [Product](https://demo.metreeca.com/apps/self/#endpoint=https://demo.metreeca.com/sparql&collection=https://demo.metreeca.com/terms#Product) catalog as a [Linked Data Platform](https://www.w3.org/TR/ldp-primer/) (LDP) Basic Container and a collection of associated RDF resources.

You may try out the examples using your favorite API testing tool or working from the command line with toos like `curl` or `wget`.

A Maven project with the code for the complete demo app is available on [GitHub](https://github.com/metreeca/demo/tree/tutorial): clone or [download](https://github.com/metreeca/demo/archive/tutorial.zip) it to your workspace and open in your favorite IDE. If you are working with IntelliJ IDEA you may just use the `Demo` pre-configured run configuration to deploy and update the local server instance.

# Getting Started

To get started, set up a Java 1.8 project, adding required dependencies for the Metreeca/Link [adapter](../javadocs/) for the target deployment server. In this tutorial we will deploy to a Servlet 3.1 container like Tomcat 8,  so using Maven:

```xml
<groupId>com.example</groupId>
<artifactId>demo</artifactId>
<version>0.0-SNAPSHOT</version>
<packaging>war</packaging>

<dependencies>

    <dependency>
<<<<<<< HEAD
        <groupId>com.metreeca</groupId>
        <artifactId>j2ee</artifactId>
        <version>${project.version}</version>
    </dependency>

    <dependency>
        <groupId>javax.servlet</groupId>
        <artifactId>javax.servlet-api</artifactId>
        <version>3.1.0</version>
        <scope>provided</scope>
=======
	    <groupId>com.metreeca</groupId>
	    <artifactId>j2ee</artifactId>
	    <version>${project.version}</version>
    </dependency>

    <dependency>
	    <groupId>javax.servlet</groupId>
	    <artifactId>javax.servlet-api</artifactId>
	    <version>3.1.0</version>
	    <scope>provided</scope>
>>>>>>> cd78d9e7
    </dependency>

</dependencies>
```

Then define a minimal server stub looks like:

```java
import com.metreeca.j2ee.Gateway;
import com.metreeca.rest.Request;
import com.metreeca.rest.Response;
import com.metreeca.rest.wrappers.Server;

import javax.servlet.annotation.WebListener;


@WebListener public final class Demo extends Gateway {

	public Demo() {
		super("/*", tray -> tray.get(() -> new Server()

				.wrap((Request request) -> request.reply(response ->
						response.status(Response.OK))
				)

		));
	}

}
```

The stub configures the application to handle any resource using a barebone [handler](../javadocs/?com/metreeca/rest/Handler.html) always replying to incoming [requests](../javadocs/?com/metreeca/rest/Request.html) with a [response](../javadocs/?com/metreeca/rest/Response.html) including a `200` HTTP status code. The standard [Server](../javadocs/?com/metreeca/rest/wrappers/Server.html) wrapper provides default pre/postprocessing services and shared error handling..

Compile and deploy the web app to your favorite servlet container and try your first request:

```sh
% curl --include 'http://localhost:8080/'

HTTP/1.1 200
```

The [tray](../javadocs/?com/metreeca/tray/Tray.html) argument handled to the app loader lambda manages the shared system-provided tools and can be used to customize them and to run app initialization tasks.

```java
public Demo() {
	super("/*", tray -> tray

			.set(Graph.Factory, RDF4JMemory::new)

			.exec(() -> tool(Graph.Factory).update(connection -> {
                try {
                    connection.add(
                        BIRT.class.getResourceAsStream("BIRT.ttl"),
                        BIRT.Base, RDFFormat.TURTLE
                    );
                } catch ( final IOException e ) {
                    throw new UncheckedIOException(e);
                }
			}))

			.get(() -> new Server()

					.wrap((Request request) -> request.reply(response ->
							response.status(Response.OK))
					)

			)
	);
}
```

Here we are customizing the system-wide [graph](../javadocs/?com/metreeca/tray/rdf/Graph.html) database as an ephemeral heap-based RDF4J store, initializing it with the BIRT dataset.

The static [Tray.tool()](../javadocs/com/metreeca/tray/Tray.html#tool-java.util.function.Supplier-) service locator method provides access to shared tools inside tray initialisation tasks and wrapper/handlers constructors.

Complex initialization tasks can be easily factored to a dedicated class:

```java
public final class BIRT implements Runnable {

	public static final String Base="https://demo.metreeca.com/";
	public static final String Namespace=Base+"terms#";

	@Override public void run() {
		tool(Graph.Factory).update(connection -> {
            try {
                connection.add(
                    getClass().getResourceAsStream("BIRT.ttl"), 
                    BIRT.Base, RDFFormat.TURTLE
                );
            } catch ( final IOException e ) {
                throw new UncheckedIOException(e);
            }
		});
	}

}
```

```java
public Demo() {
	super("/*", tray -> tray

			.exec(new BIRT())

			.get(() -> new Server()
                 
					.wrap(new Rewriter(BIRT.Base))

					.wrap((Request request) -> request.reply(response ->
							response.status(Response.OK))
					)

			)
	);
}
```

[Wrappers](../javadocs/?com/metreeca/rest/Wrapper.html) inspect and possibly alter incoming requests and outgoing responses before they are forwarded to wrapped handlers and returned to wrapping containers.

The [rewriter](../javadocs/?com/metreeca/rest/wrappers/Rewriter.html) wrapper rewrites incoming and outgoing RDF payloads from the external network-visible server base (`http://localhost:8080/`) to an internal canonical base (`https://demo.metreeca.com/`), ensuring data portability between development and production environments and making it possible to load the static RDF dataset during server initialization, while the external and possibly request-dependent base is not yet known. When external and internal bases match, as in production, rewriting is effectively disabled avoiding any performance hit.

# Handling Requests

Requests are dispatched to their final handlers through a hierarchy of wrappers and delegating handlers.

```java
() -> new Server()

    	.wrap(new Rewriter().base(BIRT.Base))

		.wrap(new Router()

				.path("/products/", new Router()
						.path("/", new Worker()
								.get(new Relator())
								.post(new Creator())
						)
						.path("/*", new Worker()
								.get(new Relator())
								.put(new Updater())
								.delete(new Deleter())
						)
				)

		)
```

```sh
% curl --include 'http://localhost:8080/products/S18_4409'

HTTP/1.1 200 
Vary: Accept
Link: <http://www.w3.org/ns/ldp#Resource>; rel="type"
Link: <http://www.w3.org/ns/ldp#RDFSource>; rel="type"
Content-Type: text/turtle;charset=UTF-8

<http://localhost:8080/products/S18_4409> a <http://localhost:8080/terms#Product>;
  <http://www.w3.org/2000/01/rdf-schema#label> "1932 Alfa Romeo 8C2300 Spider Sport";
  <http://localhost:8080/terms#code> "S18_4409";
  <http://localhost:8080/terms#scale> "1:18";
  <http://localhost:8080/terms#vendor> "Exoto Designs";
  <http://localhost:8080/terms#buy> 43.26;
  <http://localhost:8080/terms#sell> 92.03;
  <http://localhost:8080/terms#stock> 6553;
  ⋮
```

## Routers

[Routers](../javadocs/?com/metreeca/rest/handlers/Router.html) dispatch requests on the basis of the [request path](../javadocs/com/metreeca/rest/Request.html#path--), taking into account the portion of the path already matched by wrapping routers.

Requests are forwarded to a registered handler if their path matches the associated path pattern according to the following rules, in order of precedence.

| pattern     | matching paths                                        | handling mode                                                |
| ----------- | ----------------------------------------------------- | ------------------------------------------------------------ |
| /           | /                                                     | root / matches only root resource                            |
| `/<path>`   | `/<path>`<br />`/<path>/`                             | exact / matches path exactly, ignoring trailing slashes      |
| `/<path>/`  | `/<path>`<br />`/<path>/`<br />`/<path>/…/<resource>` | prefix / matches any path sharing the given path prefix, ignoring trailing slashes |
| `/<path>/*` | `/<path>/<resource>`<br />`/<path>/<resource>/`       | children / matches any immediately nested path sharing the given prefix, ignoring trailing slashes |

Lexicographically longer and preceding paths take precedence over shorter and following ones.

If the index doesn't contain a matching handler, no action is performed giving the container adapter a fall-back opportunity to handle the request.

## Workers

[Workers](../javadocs/?com/metreeca/rest/handlers/Worker.html) dispatch requests on the basis of the [request method](../javadocs/com/metreeca/rest/Request.html#method--), providing overridable default implementation for `OPTIONS` and `HEAD` methods.

## Actors

[Actors](../javadocs/?com/metreeca/rest/handlers/actors/package-summary.html) provide default implementations for CRUD actions on LDP resources and containers identified by the request [focus item](../javadocs/com/metreeca/rest/Request.html#item--).

| actor                                                        | action                                                       |
| ------------------------------------------------------------ | ------------------------------------------------------------ |
| [Relator](../javadocs/?com/metreeca/rest/handlers/actors/Relator.html) | container/resource retrieval / retrieves the detailed RDF description of the target item and (optionally) the digest RDF description of the contained resources; on containers, supports extended [faceted search](linked-data-interaction#faceted-search), sorting and pagination |
| [Generator](../javadocs/?com/metreeca/rest/handlers/actors/Generator.html) | virtual container/resource retrieval / retrieves the detailed RDF description of the target virtual item and (optionally) the digest RDF description of the contained resources |
| [Creator](../javadocs/?com/metreeca/rest/handlers/actors/Creator.html) | container resource creation / uploads the detailed RDF description of a new resource to be inserted into  the target item |
| [Updater](../javadocs/?com/metreeca/rest/handlers/actors/Updater.html) | resource updating / updates the detailed RDF description of the target item |
| [Deleter](../javadocs/?com/metreeca/rest/handlers/actors/Deleter.html) | resource deletion / deletes the detailed RDF description of the target item |

<p class="warning">Only LDP Basic and Direct Containers are currently supported</p>

If a [shape](../javadocs/?com/metreeca/form/Shape.html) model is [associated](../javadocs/com/metreeca/rest/Message.html#shape--) to the request, CRUD operations are performed on the graph neighbourhood of the target target item(s)  matched by the model after redaction according to the request user roles and to actor-specific task,  mode and view parameters.

If no shape model is associated to the request, CRUD operations are performed on the (labelled) [symmetric concise bounded description](https://www.w3.org/Submission/CBD/) of the target item(s).

## Delegators

Again, complex handlers can be easily factored to dedicated classes:

```java
() -> new Server()
    
    	.wrap(new Rewriter().base(BIRT.Base))

		.wrap(new Router()

				.path("/products/", new Products())

		)
```

```java
public final class Products extends Delegator {

	public Products() {
		delegate(new Router()

				.path("/", new Worker()
						.get(new Relator())
						.post(new Creator())
				)

				.path("/*", new Worker()
						.get(new Relator())
						.put(new Updater())
						.delete(new Deleter())
				)

		);
	}

}
```

The [Delegator](../javadocs/?com/metreeca/rest/handlers/Delegator.html) abstract handler provides a convenient way of packaging complex handlers assembled as a combination of other handlers and wrappers.

# Model-Driven Handlers

The behaviour of standard resource action handlers can be fine-tuned using high-level declarative models that drive automatic fine‑grained role‑based read/write access control, faceted search,  incoming data validation and bidirectional conversion between RDF and [idiomatic](../references/idiomatic-json.md) JSON payloads, as demonstrated in the [REST APIs interaction tutorial](linked-data-interaction.md).

## Defining Models

Let's start by defining a barebone model stating that all resources of class `Product` are to be published as container items exposing only `rdf:type`, `rdfs:label`  and `rdfs:comment` properties.

```java
public final class Products extends Delegator {

	public Products() {
		delegate(new Driver(and(

				field(RDF.TYPE),
				field(RDFS.LABEL),
				field(RDFS.COMMENT)

		)).wrap(new Router()

				.path("/", new Worker()
						.get(new Relator())
						.post(new Creator())
                )

				.path("/*", new Worker()
						.get(new Relator())
						.put(new Updater())
						.delete(new Deleter())
                )
                
		));
	}
    
}
```

The [Driver](../javadocs/index.html?com/metreeca/rest/wrappers/Driver.html) wrapper associated a linked data model to incoming requests, driving the operations of nested actors and other model-aware handlers.

Linked data models are defined with a [SHACL](https://www.w3.org/TR/shacl/)-based [specification language](../references/spec-language.md), assembling shape [building blocks](../references/spec-language.md#shapes) using a simple Java DSL.

<p class="note">Direct import of of SHACL specs is planned.</p>

As soon as the server is redeployed, the updated REST API exposes only the data specified in the driving model.

```sh
% curl --include \
	--header 'Accept: application/json' \
	'http://localhost:8080/products/S18_4409'

HTTP/1.1 200 
Content-Type: application/json;charset=UTF-8

{
    "this": "http://localhost:8080/products/S18_4409",
    "type": [
        {
            "this": "http://localhost:8080/terms#Product"
        }
    ],
    "label": [
        "1932 Alfa Romeo 8C2300 Spider Sport"
    ],
    "comment": [
        "This 1:18 scale precision die cast replica features…"
    ]
}
```

We'll now refine the initial barebone model, exposing more properties and detailing properties roles and constraints.

```java
new Driver(and(

		hidden().then(
				meta(RDF.TYPE, LDP.DIRECT_CONTAINER),
				meta(LDP.IS_MEMBER_OF_RELATION, RDF.TYPE),
				meta(LDP.MEMBERSHIP_RESOURCE, BIRT.Product)
		),

		field(LDP.CONTAINS, convey().then(

            	field(RDF.TYPE, and(required(), all(BIRT.Product))),

				field(RDFS.LABEL, and(required(), 
                		datatype(XMLSchema.STRING),
                        maxLength(50))),
            
				field(RDFS.COMMENT, and(required(),
                		datatype(XMLSchema.STRING),
                       	maxLength(500))),

				and(

						server().then(field(BIRT.code, and(required()))),

						field(BIRT.line, and(required(), clazz(BIRT.ProductLine),

								relate().then(field(RDFS.LABEL, required()))

						)),

						field(BIRT.scale, and(required(),
								datatype(XMLSchema.STRING),
								placeholder("1:N"),
								pattern("1:[1-9][0-9]{1,2}")
						)),

						field(BIRT.vendor, and(required(),
                        		datatype(XMLSchema.STRING), maxLength(50)))

				),

				and(

						server().then(field(BIRT.stock, and(required(),
								datatype(XMLSchema.INTEGER),
								minInclusive(literal(integer(0))),
								maxExclusive(literal(integer(10000)))
						))),

						field(BIRT.sell, and(alias("price"), required(),
								datatype(XMLSchema.DECIMAL),
								minExclusive(literal(decimal(0))),
								maxExclusive(literal(decimal(1000)))
						)),

						role(BIRT.staff).then(field(BIRT.buy, and(required(),
								datatype(XMLSchema.DECIMAL),
								minInclusive(literal(decimal(0))),
								maxInclusive(literal(decimal(1000)))
						)))

				)

		))

)
```

The initial section states that this model describes resources living inside an LDP Basic Container defined by the following LDP properties (that is, a container whose member are the instances of class `birt:Product`):

```turtle
<products/> a ldp:BasicContainer;
	ldp:isMemberOfRelation rdf:type;
	ldp:membershipResource birt:Product.
```

The extended resource model makes use of a number of additional blocks to precisely define the expected shape of the RDF description of the member resources, for instance including `required` and `datatype` and `pattern` constraints to state that `rdfs:label`, `rdfs:comment`, `birt:code`, `birt:scale` and `birt:vendor` values are expected:

- to occur exactly once for each resource;
- to be RDF literals of `xsd:string` datatype;
- to possibly match a specific regular expression pattern.

```sh
% curl --include \
	--header 'Accept: application/json' \
	'http://localhost:8080/products/S18_4409'
	
HTTP/1.1 200 
Content-Type: application/json;charset=UTF-8

{
    "this": "http://localhost:8080/products/S18_4409",
    "type": "http://localhost:8080/terms#Product",
    "label": "1932 Alfa Romeo 8C2300 Spider Sport",
    "comment": "This 1:18 scale precision die cast replica features…",
    "code": "S18_4409",
    "line": {
        "this": "http://localhost:8080/product-lines/vintage-cars",
        "label": "Vintage Cars"
    },
    "scale": "1:18",
    "vendor": "Exoto Designs",
    "stock": 6553,
    "price": 92.03
}
```

The constraints in the extended model are leveraged by the engine in a number of ways, for instance to optimize the JSON representation of the RDF description in order to make it more usable for front-end development, omitting nested arrays where a property is known to occur at most once and so on.

## Parameterizing Models

The `convey` and `server` guards in the extended model also introduce the central concept of [parametric](../references/spec-language.md#parameters) model.

The `convey` guard states that nested constraints are to be used only for extracting outgoing data and validating incoming data and not for selecting existing resources to be exposed as container items. Constraints defined outside the `convey` block, will be used for both operations.

The `server` guard states that guarded properties are server-managed and will be considered only when retrieving or deleting resources, but won't be accepted as valid content on resource creation and updating.

In the most general form, models may be parameterized on for different [axes](../references/spec-language.md#parameters). Constraints specified outside parametric sections are unconditionally enabled.

## Controlling Access

Parametric models support the definition of fine-grained access control rules and role-dependent read/write resource views.

```java
role(BIRT.staff).then(field(BIRT.buy, and(required(),
		datatype(XMLSchema.DECIMAL),
		minInclusive(literal(decimal(0))),
		maxInclusive(literal(decimal(1000)))
)))
```

This `role` guard states that the `birt:buy` price will be visible only if the request is performed by a user in the `birt:staff` role, usually as verified by authtentication/authorization wrappers, like in the following naive sample:

```java
private static boolean authorized(final Request request) {
    return request.header("Authorization").orElse("").equals("Bearer secret");
}
```

```java
() -> new Server()

    .wrap(new Rewriter(BIRT.Base))

    .wrap((Wrapper)handler -> request ->
          authorized(request) ? handler.handle(request.roles(BIRT.staff))
              : request.safe() ? handler.handle(request)
              : request.reply(response -> response.status(Response.Unauthorized))
     )

    .wrap(new Router()

            .path("/products/", new Products())

    )
```

```shell
% curl --include \
	--header 'Authorization: Bearer secret' \
	--header 'Accept: application/json' \
	'http://localhost:8080/products/S18_4409'
	
HTTP/1.1 200 
Content-Type: application/json;charset=UTF-8

{
    "this": "http://localhost:8080/products/S18_4409",
    
    ⋮
    
    "vendor": "Exoto Designs",
    "stock": 6553,
    "price": 92.03,
    "buy": 43.26 # << buy price included

}
```

# Pre/Postprocessing

We'll now complete the product catalog, adding:

- a slug generator for assigning meaningful names to new resources;
- postprocessing scripts for updating server-managed properties and perform other housekeeping tasks when resources are created or modified.

```java
new Router()

	.path("/", new Worker()
			.get(new Relator())
			.post(new Creator(new ScaleSlug())
				.with(new Postprocessor(Connector.update(Codecs.text(
                    Products.class, "ProductsCreate.ql"
                ))))
			)
	)

	.path("/*", new Worker()
			.get(new Relator())
			.put(new Updater())
			.delete(new Deleter())
	)
```

```java
private static final class ScaleSlug
    implements BiFunction<Request, Collection<Statement>, String>
{

	private final Graph graph=tool(Graph.Factory);


	@Override public String apply(final Request request, final Collection<Statement> model) {
		return graph.query(connection -> {

			final Value scale=new LinkedHashModel(model).filter(null, BIRT.scale, null)
					.objects().stream().findFirst()
					.orElse(literal("1:1"));

			int serial=0;

			try (final RepositoryResult<Statement> matches=connection.getStatements(
					null, BIRT.scale, scale
			)) {
				for (; matches.hasNext(); matches.next()) { ++serial; }
			}

			String code="";

			do {
				code=String.format("S%s_%d", scale.stringValue().substring(2), serial);
			} while ( connection.hasStatement(
					null, BIRT.code, literal(code), true
			) );

			return code;

		});
	}

}
```

The slug generator assigns newly created resources a unique identifier based on their scale.

```spa
prefix birt: <terms#>

prefix owl: <http://www.w3.org/2002/07/owl#>
prefix xsd: <http://www.w3.org/2001/XMLSchema#>

#### assign the unique scale-based product code generated by the slug function ####

insert { $this birt:code $name } where {};


#### initialize stock #############################################################

insert { $this birt:stock 0 } where {};
```

The *ProductsCreate.ql* SPARQL Update postprocessing script updates server-managed `birt:code` and `birt:stock` properties after a new product is added to the catalog.

SPARQL Update postprocessing scripts are executed after the state-mutating HTTP request is successfully completed, with some [pre-defined bindings](../javadocs/com/metreeca/rest/wrappers/Connector.html#configure-M-O-java.util.function.BiConsumer...-) like the `$this` variable holding the IRI of the targe resource either as derived from the HTTP request or as defined by the `Location` HTTP header after a POST request.

Request and response RDF payloads may also be [pre](../javadocs/com/metreeca/rest/wrappers/Preprocessor.html) and [post](../javadocs/com/metreeca/rest/wrappers/Postprocessor.html)-processed using custom filtering functions.

# Next Steps

To complete your tour of the framework:

- walk through the [interaction tutorial](linked-data-interaction.md) to learn how to interact with model-driven REST APIs to power client apps like the demo [online product catalog](https://demo.metreeca.com/apps/shop/);
- explore the standard [library](../javadocs/?overview-summary.html) to learn how to develop your own custom wrappers and handlers and to extend your server with additional services like [SPARQL endpoints](../javadocs/?com/metreeca/rest/handlers/sparql/package-summary.html).<|MERGE_RESOLUTION|>--- conflicted
+++ resolved
@@ -20,15 +20,9 @@
 To get started, set up a Java 1.8 project, adding required dependencies for the Metreeca/Link [adapter](../javadocs/) for the target deployment server. In this tutorial we will deploy to a Servlet 3.1 container like Tomcat 8,  so using Maven:
 
 ```xml
-<groupId>com.example</groupId>
-<artifactId>demo</artifactId>
-<version>0.0-SNAPSHOT</version>
-<packaging>war</packaging>
-
 <dependencies>
 
     <dependency>
-<<<<<<< HEAD
         <groupId>com.metreeca</groupId>
         <artifactId>j2ee</artifactId>
         <version>${project.version}</version>
@@ -39,18 +33,6 @@
         <artifactId>javax.servlet-api</artifactId>
         <version>3.1.0</version>
         <scope>provided</scope>
-=======
-	    <groupId>com.metreeca</groupId>
-	    <artifactId>j2ee</artifactId>
-	    <version>${project.version}</version>
-    </dependency>
-
-    <dependency>
-	    <groupId>javax.servlet</groupId>
-	    <artifactId>javax.servlet-api</artifactId>
-	    <version>3.1.0</version>
-	    <scope>provided</scope>
->>>>>>> cd78d9e7
     </dependency>
 
 </dependencies>
