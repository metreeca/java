--- conflicted
+++ resolved
@@ -48,15 +48,9 @@
 
 	<modelVersion>4.0.0</modelVersion>
 
-<<<<<<< HEAD
-  <groupId>com.example</groupId>
-  <artifactId>sample</artifactId>
-  <version>1.0</version>
-=======
 	<groupId>com.example</groupId>
 	<artifactId>sample</artifactId>
 	<version>1.0</version>
->>>>>>> 89d6fae5
 
 	<properties>
 
@@ -69,23 +63,13 @@
 
 		<dependencies>
 
-<<<<<<< HEAD
-      <dependency>
-        <groupId>com.metreeca</groupId>
-        <artifactId>metreeca-base</artifactId>
-        <version>${metreeca-base.version}</version>
-        <type>pom</type>
-        <scope>import</scope>
-      </dependency>
-=======
 			<dependency>
 				<groupId>com.metreeca</groupId>
 				<artifactId>metreeca-base</artifactId>
-				<version>${metreeca-base.version}</version>
+        <version>${metreeca-base.version}</version>
 				<type>pom</type>
 				<scope>import</scope>
 			</dependency>
->>>>>>> 89d6fae5
 
 		</dependencies>
 
@@ -106,28 +90,30 @@
 Add the following dependencies to your Maven project:
 
 ```xml
-import com.metreeca.jse.JSEServer;
-
-		import static com.metreeca.rest.Response.OK;
-		import static com.metreeca.rest.wrappers.Server.server;
-
-		public final class Server {
-
-		public static void main(final String... args) {
-		new JSEServer()
-
-		.delegate(toolbox -> toolbox.get(() ->
-
-		server().wrap(request -> request.reply(response ->
-		response.status(OK)
-		))
-
-		))
-
-		.start();
-		}
-
-		}
+
+<dependencies>
+
+	<dependency>
+		<groupId>com.metreeca</groupId>
+		<artifactId>metreeca-jse</artifactId>
+	</dependency>
+
+	<dependency>
+		<groupId>com.metreeca</groupId>
+		<artifactId>metreeca-rdf4j</artifactId>
+	</dependency>
+
+	<dependency>
+		<groupId>org.eclipse.rdf4j</groupId>
+		<artifactId>rdf4j-repository-sail</artifactId>
+	</dependency>
+
+	<dependency>
+		<groupId>org.eclipse.rdf4j</groupId>
+		<artifactId>rdf4j-sail-memory</artifactId>
+	</dependency>
+
+</dependencies>
 ```
 
 Then, define in the `src/main/java` folder a minimal server stub like:
@@ -140,7 +126,6 @@
 
 public final class Server {
 
-<<<<<<< HEAD
   public static void main(final String... args) {
     new JSEServer()
 
@@ -154,21 +139,6 @@
 
         .start();
   }
-=======
-	public static void main(final String... args) {
-		new JSEServer()
-
-				.delegate(toolbox -> toolbox.get(() ->
-
-						server().wrap(request -> request.reply(response ->
-								response.status(OK)
-						))
-
-				))
-
-				.start();
-	}
->>>>>>> 89d6fae5
 
 }
 ```
@@ -182,38 +152,36 @@
 ```xml
 <packaging>war</packaging>
 
-<packaging>war</packaging>
-
 <dependencies>
 
-<dependency>
-	<groupId>com.metreeca</groupId>
-	<artifactId>metreeca-jee</artifactId>
-</dependency>
-
-<dependency>
-	<groupId>com.metreeca</groupId>
-	<artifactId>metreeca-rdf4j</artifactId>
-</dependency>
-
-
-<dependency>
-	<groupId>org.eclipse.rdf4j</groupId>
-	<artifactId>rdf4j-repository-sail</artifactId>
-</dependency>
-
-<dependency>
-	<groupId>org.eclipse.rdf4j</groupId>
-	<artifactId>rdf4j-sail-memory</artifactId>
-</dependency>
-
-
-<dependency>
-	<groupId>javax.servlet</groupId>
-	<artifactId>javax.servlet-api</artifactId>
-	<version>3.1.0</version>
-	<scope>provided</scope>
-</dependency>
+  <dependency>
+    <groupId>com.metreeca</groupId>
+    <artifactId>metreeca-jee</artifactId>
+  </dependency>
+  
+  <dependency>
+    <groupId>com.metreeca</groupId>
+    <artifactId>metreeca-rdf4j</artifactId>
+  </dependency>
+  
+  
+  <dependency>
+    <groupId>org.eclipse.rdf4j</groupId>
+    <artifactId>rdf4j-repository-sail</artifactId>
+  </dependency>
+  
+  <dependency>
+    <groupId>org.eclipse.rdf4j</groupId>
+    <artifactId>rdf4j-sail-memory</artifactId>
+  </dependency>
+  
+  
+  <dependency>
+    <groupId>javax.servlet</groupId>
+    <artifactId>javax.servlet-api</artifactId>
+    <version>3.1.0</version>
+    <scope>provided</scope>
+  </dependency>
 
 </dependencies>
 ```
@@ -221,7 +189,7 @@
 Copy [`web.xml`](toys/web.xml) to the `src/main/webapp` folder.
 
 ```xml
-<<<<<<< HEAD
+
 <web-app xmlns="http://xmlns.jcp.org/xml/ns/javaee"
          xmlns:xsi="http://www.w3.org/2001/XMLSchema-instance"
          xsi:schemaLocation="http://xmlns.jcp.org/xml/ns/javaee http://xmlns.jcp.org/xml/ns/javaee/web-app_3_1.xsd"
@@ -230,17 +198,6 @@
 </web-app>
 ```
 
-=======
-
-<web-app xmlns="http://xmlns.jcp.org/xml/ns/javaee"
-         xmlns:xsi="http://www.w3.org/2001/XMLSchema-instance"
-         xsi:schemaLocation="http://xmlns.jcp.org/xml/ns/javaee http://xmlns.jcp.org/xml/ns/javaee/web-app_3_1.xsd"
-         version="3.1">
-
-</web-app>
-```
-
->>>>>>> 89d6fae5
 Then, define a minimal server stub like:
 
 ```java
@@ -254,13 +211,8 @@
 @WebFilter(urlPatterns="/*")
 public final class Server extends JEEServer {
 
-<<<<<<< HEAD
-  public Server() {
-    delegate(toolbox -> toolbox.get(() ->
-=======
 	public Server() {
 		delegate(toolbox -> toolbox.get(() ->
->>>>>>> 89d6fae5
 
 				server().wrap(request -> request.reply(response ->
 						response.status(OK)
@@ -273,7 +225,6 @@
 ```
 
 Compile and deploy the web app to your favorite servlet container.
-<<<<<<< HEAD
 
 ## Test Connection
 
@@ -285,19 +236,6 @@
 standard [Server](https://javadoc.io/doc/com.metreeca/metreeca-rest/latest/com/metreeca/rest/wrappers/Server.html)
 wrapper provides default pre/postprocessing services and shared error handling.
 
-=======
-
-## Test Connection
-
-Both stubs configure the application to handle any resource using a
-barebone [handler](https://javadoc.io/doc/com.metreeca/metreeca-rest/latest/com/metreeca/rest/Handler.html) always
-replying to incoming [requests](https://javadoc.io/doc/com.metreeca/metreeca-rest/latest/com/metreeca/rest/Request.html)
-with a [response](https://javadoc.io/doc/com.metreeca/metreeca-rest/latest/com/metreeca/rest/Response.html) including
-a `200` HTTP status code. The
-standard [Server](https://javadoc.io/doc/com.metreeca/metreeca-rest/latest/com/metreeca/rest/wrappers/Server.html)
-wrapper provides default pre/postprocessing services and shared error handling.
-
->>>>>>> 89d6fae5
 The server should now be up and running and you can try your first request:
 
 ```shell
@@ -308,7 +246,6 @@
 
 From now on, we will extend the embedded server version, but the code applies with minor tweaks to the servlet versions
 as well.
-<<<<<<< HEAD
 
 ## Sample Data
 
@@ -337,69 +274,9 @@
 
   public static void main(final String... args) {
     new JSEServer()
-=======
-
-## Sample Data
-
-The [toolbox](https://javadoc.io/doc/com.metreeca/metreeca-rest/latest/com/metreeca/rest/Toolbox.html) argument handled
-to the app loader lambda manages the shared system-provided services and can be used to customize them and to run app
-initialization tasks. Copy [`toys.ttl`](toys/toys.ttl)
-to the `src/main/resources/` folder, extend the stub as follows and relaunch the application:
-
-```java
-import com.metreeca.jse.JSEServer;
-import com.metreeca.rdf4j.services.Graph;
-
-import org.eclipse.rdf4j.repository.sail.SailRepository;
-import org.eclipse.rdf4j.rio.RDFFormat;
-import org.eclipse.rdf4j.sail.memory.MemoryStore;
-
-import java.io.IOException;
-import java.io.UncheckedIOException;
-
-import static com.metreeca.rdf4j.services.Graph.graph;
-import static com.metreeca.rest.Response.OK;
-import static com.metreeca.rest.Toolbox.service;
-import static com.metreeca.rest.wrappers.Server.server;
-
-public final class Server {
-
-	public static void main(final String... args) {
-		new JSEServer()
-
-				.delegate(toolbox -> toolbox
-
-						.set(graph(), () -> new Graph(new SailRepository(new MemoryStore())))
-
-						.exec(() -> service(graph()).update(connection -> {
-							try {
-
-								connection.add(
-										Toys.class.getResourceAsStream("toys.ttl"),
-										"https://example.com/", RDFFormat.TURTLE
-								);
-
-								return null;
-
-							} catch ( final IOException e ) {
-								throw new UncheckedIOException(e);
-							}
-						}))
-
-						.get(() ->
-								server().wrap(request -> request.reply(response ->
-										response.status(OK)
-								))
-
-						))
-
-				.start();
-	}
->>>>>>> 89d6fae5
 
         .delegate(toolbox -> toolbox
 
-<<<<<<< HEAD
             .set(graph(), () -> new Graph(new SailRepository(new MemoryStore())))
 
             .exec(() -> service(graph()).update(connection -> {
@@ -425,8 +302,11 @@
             ))
 
         .start();
-  }
-=======
+	}
+
+}
+```
+
 Here we are customizing the shared
 system-wide [graph](https://javadoc.io/doc/com.metreeca/metreeca-rdf4j/latest/com/metreeca/rdf4j/services/Graph.html)
 database as an ephemeral memory-based RDF4J store, initializing it on demand with the BIRT dataset.
@@ -438,53 +318,6 @@
 Complex initialization tasks can be easily factored to a dedicated loader class:
 
 ```java
-import com.metreeca.jse.JSEServer;
-import com.metreeca.rdf4j.services.Graph;
-
-import org.eclipse.rdf4j.repository.sail.SailRepository;
-import org.eclipse.rdf4j.sail.memory.MemoryStore;
-
-import static com.metreeca.rdf4j.services.Graph.graph;
-import static com.metreeca.rest.Response.OK;
-import static com.metreeca.rest.wrappers.Server.server;
-
-public final class Server {
-
-	public static void main(final String... args) {
-		new JSEServer()
-
-				.delegate(toolbox -> toolbox
-
-						.set(graph(), () -> new Graph(new SailRepository(new MemoryStore())))
-
-						.exec(new Toys())
-
-						.get(() ->
-								server().wrap(request -> request.reply(response ->
-										response.status(OK)
-								))
-
-						))
-
-				.start();
-	}
->>>>>>> 89d6fae5
-
-}
-```
-
-Here we are customizing the shared
-system-wide [graph](https://javadoc.io/doc/com.metreeca/metreeca-rdf4j/latest/com/metreeca/rdf4j/services/Graph.html)
-database as an ephemeral memory-based RDF4J store, initializing it on demand with the BIRT dataset.
-
-The
-static [Toolbox.service()](https://javadoc.io/static/com.metreeca/metreeca-rest/1.0.1/com/metreeca/rest/Toolbox.html#service(java.util.function.Supplier))
-locator method provides access to shared services.
-
-Complex initialization tasks can be easily factored to a dedicated loader class:
-
-```java
-<<<<<<< HEAD
 import com.metreeca.jse.JSEServer;
 import com.metreeca.rdf4j.services.Graph;
 
@@ -515,7 +348,11 @@
 
         .start();
   }
-=======
+
+}
+```
+
+```java
 import java.io.IOException;
 import java.io.UncheckedIOException;
 
@@ -532,65 +369,23 @@
 
 	@Override
 	public void run() {
->>>>>>> 89d6fae5
-
-		service(graph()).update(connection -> {
+
+    service(graph()).update(connection -> {
 			if ( !connection.hasStatement(null, null, null, false) ) {
 				try {
 
-<<<<<<< HEAD
-```java
-import java.io.IOException;
-import java.io.UncheckedIOException;
-
-import static com.metreeca.rdf4j.services.Graph.graph;
-import static com.metreeca.rest.Toolbox.service;
-=======
-					connection.setNamespace("toys", Namespace);
-					connection.add(getClass().getResourceAsStream("toys.ttl"), Base, TURTLE);
+          connection.setNamespace("toys", Namespace);
+          connection.add(getClass().getResourceAsStream("toys.ttl"), Base, TURTLE);
 
 				} catch ( final IOException e ) {
 					throw new UncheckedIOException(e);
 				}
 			}
 
-			return this;
-
-		});
+      return this;
+
+    });
 	}
-
-}
-```
->>>>>>> 89d6fae5
-
-import static org.eclipse.rdf4j.rio.RDFFormat.TURTLE;
-
-public final class Toys implements Runnable {
-
-<<<<<<< HEAD
-  public static final String Base="https://example.com/";
-  public static final String Namespace=Base+"terms#";
-
-
-  @Override
-  public void run() {
-
-    service(graph()).update(connection -> {
-      if ( !connection.hasStatement(null, null, null, false) ) {
-        try {
-
-          connection.setNamespace("toys", Namespace);
-          connection.add(getClass().getResourceAsStream("toys.ttl"), Base, TURTLE);
-
-        } catch ( final IOException e ) {
-          throw new UncheckedIOException(e);
-        }
-      }
-
-      return this;
-
-    });
-  }
 
 }
 ```
@@ -670,95 +465,14 @@
                         )
 
                     )
-=======
-```java
-import com.metreeca.jse.JSEServer;
-import com.metreeca.rdf4j.services.Graph;
-
-import org.eclipse.rdf4j.model.Statement;
-import org.eclipse.rdf4j.model.vocabulary.LDP;
-import org.eclipse.rdf4j.model.vocabulary.RDF;
-import org.eclipse.rdf4j.repository.sail.SailRepository;
-import org.eclipse.rdf4j.sail.memory.MemoryStore;
-
-import static com.metreeca.json.Values.iri;
-import static com.metreeca.json.Values.statement;
-import static com.metreeca.rdf.formats.RDFFormat.rdf;
-import static com.metreeca.rdf4j.services.Graph.graph;
-import static com.metreeca.rest.Response.OK;
-import static com.metreeca.rest.Toolbox.service;
-import static com.metreeca.rest.Wrapper.preprocessor;
-import static com.metreeca.rest.handlers.Router.router;
-import static com.metreeca.rest.wrappers.Server.server;
-
-import static org.eclipse.rdf4j.common.iteration.Iterations.asList;
-import static org.eclipse.rdf4j.common.iteration.Iterations.stream;
-
-import static java.util.stream.Collectors.toList;
-
-public final class Server {
-
-	public static void main(final String... args) {
-		new JSEServer()
-
-				.delegate(toolbox -> toolbox
-
-						.set(graph(), () -> new Graph(new SailRepository(new MemoryStore())))
-
-						.exec(new Toys())
-
-						.get(() -> server()
-
-								.with(preprocessor(request -> request.base(Toys.Base)))
-
-								.wrap(router()
-
-										.path("/products/*", router()
->>>>>>> 89d6fae5
-
-												.path("/", router().get(request -> request.reply(response -> response
-														.status(OK)
-														.body(rdf(), service(graph()).query(connection ->
-																stream(connection.getStatements(
-																		null, RDF.TYPE, iri(Toys.Namespace, "Product")
-																))
-																		.map(Statement::getSubject)
-																		.map(p -> statement(
-																				iri(request.item()), LDP.CONTAINS, p)
-																		)
-																		.collect(toList())
-														))
-												)))
-
-<<<<<<< HEAD
+
+                )
+
             )
         )
 
         .start();
-  }
-=======
-												.path("/{code}",
-														router().get(request -> request.reply(response -> response
-																.status(OK)
-																.body(rdf(), service(graph()).query(connection ->
-																		asList(connection.getStatements(
-																						iri(request.item()), null, null
-																				)
-																		))
-																))
-														)
-												)
-
-										)
-
-								)
-
-						)
-				)
-
-				.start();
 	}
->>>>>>> 89d6fae5
 
 }
 ```
@@ -796,16 +510,10 @@
 ## Request Routing
 
 [Routers](https://javadoc.io/doc/com.metreeca/metreeca-rest/latest/com/metreeca/rest/handlers/Router.html) dispatch
-<<<<<<< HEAD
-requests on the basis of the [request path](../javadocs/?com/metreeca/rest/Request.html#path--) and
-the [request method](../javadocs/?com/metreeca/rest/Request.html#method--), ignoring leading path segments possibly
-already matched by wrapping routers.
-=======
 requests on the basis of
 the [request path](https://javadoc.io/doc/com.metreeca/metreeca-rest/latest/com/metreeca/rest/Request.html#path()) and
 the [request method](https://javadoc.io/doc/com.metreeca/metreeca-rest/latest/com/metreeca/rest/Request.html##method()),
 ignoring leading path segments possibly already matched by wrapping routers.
->>>>>>> 89d6fae5
 
 Requests are forwarded to a registered handler if their path is matched by an associated pattern defined by a sequence of
 steps according to the following rules:
@@ -841,7 +549,6 @@
 
 public final class Server {
 
-<<<<<<< HEAD
   public static void main(final String... args) {
     new JSEServer()
 
@@ -865,40 +572,13 @@
         )
 
         .start();
-  }
-=======
-	public static void main(final String... args) {
-		new JSEServer()
-
-				.delegate(toolbox -> toolbox
-
-						.set(graph(), () -> new Graph(new SailRepository(new MemoryStore())))
-
-						.exec(new Toys())
-
-						.get(() -> server()
-
-								.with(preprocessor(request -> request.base(Toys.Base)))
-
-								.wrap(router()
-
-										.path("/products/*", new Products())
-
-								)
-
-						)
-				)
-
-				.start();
 	}
->>>>>>> 89d6fae5
 
 }
 ```
 
 ```java
 import com.metreeca.rest.handlers.Delegator;
-<<<<<<< HEAD
 
 import org.eclipse.rdf4j.model.IRI;
 import org.eclipse.rdf4j.model.Statement;
@@ -920,11 +600,11 @@
 
 public final class Products extends Delegator {
 
-  public static final IRI Product=iri(Toys.Namespace, "Product");
-
-
-  public Products() {
-    delegate(router()
+	public static final IRI Product=iri(Toys.Namespace, "Product");
+
+
+	public Products() {
+		delegate(router()
 
         .path("/", router().get(request -> request.reply(response -> response
             .status(OK)
@@ -937,12 +617,12 @@
                         iri(request.item()), LDP.CONTAINS, p)
                     )
                     .collect(toList())
-            ))
+						))
         )))
 
         .path("/{code}",
             router().get(request -> request.reply(response -> response
-                .status(OK)
+								.status(OK)
                 .body(rdf(), service(graph()).query(connection ->
                     asList(connection.getStatements(
                             iri(request.item()), null, null
@@ -951,64 +631,8 @@
                 ))
             )
         )
-    );
-  }
-=======
-
-import org.eclipse.rdf4j.model.IRI;
-import org.eclipse.rdf4j.model.Statement;
-import org.eclipse.rdf4j.model.vocabulary.LDP;
-import org.eclipse.rdf4j.model.vocabulary.RDF;
-
-import static com.metreeca.json.Values.iri;
-import static com.metreeca.json.Values.statement;
-import static com.metreeca.rdf.formats.RDFFormat.rdf;
-import static com.metreeca.rdf4j.services.Graph.graph;
-import static com.metreeca.rest.Response.OK;
-import static com.metreeca.rest.Toolbox.service;
-import static com.metreeca.rest.handlers.Router.router;
-
-import static org.eclipse.rdf4j.common.iteration.Iterations.asList;
-import static org.eclipse.rdf4j.common.iteration.Iterations.stream;
-
-import static java.util.stream.Collectors.toList;
-
-public final class Products extends Delegator {
-
-	public static final IRI Product=iri(Toys.Namespace, "Product");
-
-
-	public Products() {
-		delegate(router()
-
-				.path("/", router().get(request -> request.reply(response -> response
-						.status(OK)
-						.body(rdf(), service(graph()).query(connection ->
-								stream(connection.getStatements(
-										null, RDF.TYPE, Product
-								))
-										.map(Statement::getSubject)
-										.map(p -> statement(
-												iri(request.item()), LDP.CONTAINS, p)
-										)
-										.collect(toList())
-						))
-				)))
-
-				.path("/{code}",
-						router().get(request -> request.reply(response -> response
-								.status(OK)
-								.body(rdf(), service(graph()).query(connection ->
-										asList(connection.getStatements(
-														iri(request.item()), null, null
-												)
-										))
-								))
-						)
-				)
 		);
 	}
->>>>>>> 89d6fae5
 }
 ```
 
@@ -1037,7 +661,6 @@
 import com.metreeca.jse.JSEServer;
 import com.metreeca.rdf4j.services.Graph;
 import com.metreeca.rdf4j.services.GraphEngine;
-<<<<<<< HEAD
 
 import org.eclipse.rdf4j.repository.sail.SailRepository;
 import org.eclipse.rdf4j.sail.memory.MemoryStore;
@@ -1074,46 +697,7 @@
         )
 
         .start();
-  }
-=======
-
-import org.eclipse.rdf4j.repository.sail.SailRepository;
-import org.eclipse.rdf4j.sail.memory.MemoryStore;
-
-import static com.metreeca.rdf4j.services.Graph.graph;
-import static com.metreeca.rest.Wrapper.preprocessor;
-import static com.metreeca.rest.handlers.Router.router;
-import static com.metreeca.rest.services.Engine.engine;
-import static com.metreeca.rest.wrappers.Server.server;
-
-public final class Server {
-
-	public static void main(final String... args) {
-		new JSEServer()
-
-				.delegate(toolbox -> toolbox
-
-						.set(graph(), () -> new Graph(new SailRepository(new MemoryStore())))
-						.set(engine(), GraphEngine::new) // <<< add this line <<<
-
-						.exec(new Toys())
-
-						.get(() -> server()
-
-								.with(preprocessor(request -> request.base(Toys.Base)))
-
-								.wrap(router()
-
-										.path("/products/*", new Products())
-
-								)
-
-						)
-				)
-
-				.start();
 	}
->>>>>>> 89d6fae5
 
 }
 ```
@@ -1245,9 +829,8 @@
 		return iri(Namespace, name);
 	}
 
-<<<<<<< HEAD
-  @Override
-  public void run() {
+	@Override
+	public void run() {
 
     service(graph()).update(connection -> {
       if ( !connection.hasStatement(null, null, null, false) ) {
@@ -1263,29 +846,8 @@
 
       return this;
 
-    });
-  }
-=======
-	@Override
-	public void run() {
-
-		service(graph()).update(connection -> {
-			if ( !connection.hasStatement(null, null, null, false) ) {
-				try {
-
-					connection.setNamespace("toys", Namespace);
-					connection.add(getClass().getResourceAsStream("toys.ttl"), Base, TURTLE);
-
-				} catch ( final IOException e ) {
-					throw new UncheckedIOException(e);
-				}
-			}
-
-			return this;
-
 		});
 	}
->>>>>>> 89d6fae5
 
 }
 ```
@@ -1323,7 +885,6 @@
 
 				field(RDF.TYPE, exactly(Toys.Product)),
 
-<<<<<<< HEAD
         field(RDFS.LABEL, required(), datatype(XSD.STRING), maxLength(50)),
         field(RDFS.COMMENT, required(), datatype(XSD.STRING), maxLength(500)),
 
@@ -1378,62 +939,6 @@
 
     ));
   }
-=======
-				field(RDFS.LABEL, required(), datatype(XSD.STRING), maxLength(50)),
-				field(RDFS.COMMENT, required(), datatype(XSD.STRING), maxLength(500)),
-
-				server(field(Toys.code, required())),
-
-				field(Toys.line, required(), convey(clazz(Toys.ProductLine)),
-
-						relate(field(RDFS.LABEL, required()))
-
-				),
-
-				field(Toys.scale, required(),
-						datatype(XSD.STRING),
-						pattern("1:[1-9][0-9]{1,2}")
-				),
-
-				field(Toys.vendor, required(),
-						datatype(XSD.STRING),
-						maxLength(50)
-				),
-
-				field("price", Toys.sell, required(),
-						datatype(XSD.DECIMAL),
-						minExclusive(literal(0.0)),
-						maxExclusive(literal(1_000.0))
-				),
-
-				role(Toys.staff).then(field(Toys.buy, required(),
-						datatype(XSD.DECIMAL),
-						minInclusive(literal(0.0)),
-						maxInclusive(literal(1_000.0))
-				)),
-
-				server().then(field(Toys.stock, required(),
-						datatype(XSD.INTEGER),
-						minInclusive(literal(0)),
-						maxExclusive(literal(10_000))
-				))
-
-		)).wrap(router()
-
-				.path("/", router()
-						.get(relator())
-						.post(creator())
-				)
-
-				.path("/*", router()
-						.get(relator())
-						.put(updater())
-						.delete(deleter())
-				)
-
-		));
-	}
->>>>>>> 89d6fae5
 
 }
 ```
@@ -1522,7 +1027,6 @@
 
 ```java
 public final class Server {
-<<<<<<< HEAD
 
   public static void main(final String... args) {
     new JSEServer()
@@ -1550,37 +1054,7 @@
         )
 
         .start();
-  }
-=======
-
-	public static void main(final String... args) {
-		new JSEServer()
-
-				.delegate(toolbox -> toolbox
-
-						.set(graph(), () -> new Graph(new SailRepository(new MemoryStore())))
-						.set(engine(), GraphEngine::new)
-
-						.exec(new Toys())
-
-						.get(() -> server()
-
-								.with(preprocessor(request -> request.base(Toys.Base)))
-
-								.with(bearer("secret", Toys.staff)) // <<< add this line <<<
-
-								.wrap(router()
-
-										.path("/products/*", new Products())
-
-								)
-
-						)
-				)
-
-				.start();
 	}
->>>>>>> 89d6fae5
 
 }
 ```
@@ -1683,7 +1157,6 @@
 
 public final class Products extends Delegator {
 
-<<<<<<< HEAD
   public Products() {
     delegate(driver(or(relate(), role(Toys.staff)).then(
 
@@ -1732,76 +1205,12 @@
 
     )).wrap(router()
 
-        .path("/", router()
-            .get(relator())
+				.path("/", router()
+						.get(relator())
             .post(creator()
                 .slug(new ProductsSlug())
                 .with(postprocessor(update(text(Products.class, "ProductsCreate.ql"))))
             ))
-
-        .path("/*", router()
-            .get(relator())
-            .put(updater())
-            .delete(deleter())
-        )
-
-    ));
-  }
-=======
-	public Products() {
-		delegate(driver(or(relate(), role(Toys.staff)).then(
-
-				filter(clazz(Toys.Product)),
-
-				field(RDF.TYPE, exactly(Toys.Product)),
-
-				field(RDFS.LABEL, required(), datatype(XSD.STRING), maxLength(50)),
-				field(RDFS.COMMENT, required(), datatype(XSD.STRING), maxLength(500)),
-
-				server(field(Toys.code, required())),
-
-				field(Toys.line, required(), convey(clazz(Toys.ProductLine)),
-
-						relate(field(RDFS.LABEL, required()))
-
-				),
-
-				field(Toys.scale, required(),
-						datatype(XSD.STRING),
-						pattern("1:[1-9][0-9]{1,2}")
-				),
-
-				field(Toys.vendor, required(),
-						datatype(XSD.STRING),
-						maxLength(50)
-				),
-
-				field("price", Toys.sell, required(),
-						datatype(XSD.DECIMAL),
-						minExclusive(literal(0.0)),
-						maxExclusive(literal(1_000.0))
-				),
-
-				role(Toys.staff).then(field(Toys.buy, required(),
-						datatype(XSD.DECIMAL),
-						minInclusive(literal(0.0)),
-						maxInclusive(literal(1_000.0))
-				)),
-
-				server().then(field(Toys.stock, required(),
-						datatype(XSD.INTEGER),
-						minInclusive(literal(0)),
-						maxExclusive(literal(10_000))
-				))
-
-		)).wrap(router()
-
-				.path("/", router()
-						.get(relator())
-						.post(creator()
-								.slug(new ProductsSlug())
-								.with(postprocessor(update(text(Products.class, "ProductsCreate.ql"))))
-						))
 
 				.path("/*", router()
 						.get(relator())
@@ -1811,7 +1220,6 @@
 
 		));
 	}
->>>>>>> 89d6fae5
 
 }
 ```
@@ -1819,33 +1227,10 @@
 ```java
 import com.metreeca.rdf4j.services.Graph;
 import com.metreeca.rest.Request;
-<<<<<<< HEAD
 
 import org.eclipse.rdf4j.model.Statement;
 import org.eclipse.rdf4j.model.Value;
 import org.eclipse.rdf4j.repository.RepositoryResult;
-=======
-
-import org.eclipse.rdf4j.model.Statement;
-import org.eclipse.rdf4j.model.Value;
-import org.eclipse.rdf4j.repository.RepositoryResult;
-
-import java.util.function.Function;
-
-import static com.metreeca.rdf4j.services.Graph.graph;
-import static com.metreeca.rest.Toolbox.service;
-import static com.metreeca.rest.formats.JSONLDFormat.jsonld;
-
-import static org.eclipse.rdf4j.model.util.Values.literal;
-
-public final class ProductsSlug implements Function<Request, String> {
-
-	private final Graph graph=service(graph());
-
-	@Override
-	public String apply(final Request request) {
-		return graph.update(connection -> {
->>>>>>> 89d6fae5
 
 import java.util.function.Function;
 
@@ -1870,7 +1255,6 @@
 
       int serial=0;
 
-<<<<<<< HEAD
       try ( final RepositoryResult<Statement> matches=connection.getStatements(
           null, Toys.scale, scale
       ) ) {
@@ -1895,8 +1279,6 @@
 
 The slug generator assigns newly created resources a unique identifier based on their scale.
 
-=======
->>>>>>> 89d6fae5
 > :warning:
 >
 > Real-world slug generators depending on shared state would take care that operations are synchronized among different
