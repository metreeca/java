---
title:  "Publishing Model‑Driven REST/JSON-LD APIs"
parent: "Tutorials"
---

[comment]: <> "excerpt:    Hands-on guided tour of model-driven REST/JSON-LD APIs publishing"

<details open markdown="block">
  <summary>Table of Contents</summary>
  {: .text-delta }
1. TOC
{:toc}
</details>

This example-driven tutorial introduces the main building blocks of the Metreeca/Base model-driven REST/JSON framework.
Basic familiarity with [linked data](https://www.w3.org/standards/semanticweb/data) concepts
and [REST](https://en.wikipedia.org/wiki/Representational_state_transfer) APIs is required.

In the following sections you will learn how to use the framework to publish linked data resources through REST/JSON-LD
APIs that automatically support CRUD operations, faceted search, data validation and fine‑grained role‑based access
control.

In the tutorial we will work with a linked data version of the [BIRT](http://www.eclipse.org/birt/phoenix/db/) sample
dataset, cross-linked to [GeoNames](http://www.geonames.org/) entities for cities and countries.

The BIRT sample is a typical business database, containing tables such as *offices*, *customers*, *products*, *orders*, *
order lines*, … for *Classic Models*, a fictional world-wide retailer of scale toy models: we will walk through the REST
API development process focusing on the task of publishing
the [Product](https://demo.metreeca.com/self/#endpoint=https://demo.metreeca.com/toys/sparql&collection=https://demo.metreeca.com/toys/terms#Product)
catalog.

You may try out the examples using your favorite API testing tool or working from the command line with tools like `curl`
or `wget`.

A Maven project with the code for the complete sample app is available
on [GitHub](https://github.com/metreeca/base/tree/main/metreeca-toys): [download](https://downgit.github.io/#/home?url=https://github.com/metreeca/base/tree/main/metreeca-toys&fileName=metreeca%E2%A7%B8link%20sample)
it to your workspace, open in your favorite IDE, compile and launch a local instance of the server.

# Getting Started

To get started, set up a Maven Java 1.8 project, importing the BOM module for Metreeca/Base:

```xml
<?xml version="1.0" encoding="UTF-8"?>

<project xmlns="http://maven.apache.org/POM/4.0.0" xmlns:xsi="http://www.w3.org/2001/XMLSchema-instance"
         xsi:schemaLocation="http://maven.apache.org/POM/4.0.0 http://maven.apache.org/xsd/maven-4.0.0.xsd">

	<modelVersion>4.0.0</modelVersion>

	<groupId>com.example</groupId>
	<artifactId>sample</artifactId>
	<version>1.0</version>

	<properties>

		<maven.compiler.target>1.8</maven.compiler.target>
		<maven.compiler.source>1.8</maven.compiler.source>

	</properties>

	<dependencyManagement>

		<dependencies>

			<dependency>
				<groupId>com.metreeca</groupId>
				<artifactId>metreeca-base</artifactId>
        <version>${metreeca-base.version}</version>
				<type>pom</type>
				<scope>import</scope>
			</dependency>

		</dependencies>

	</dependencyManagement>

</project>
```

Then, add the required dependencies for the Metreeca/Base [connectors](../#modules) for the target deployment server and
the target graph storage option; in this tutorial we’ll use an RDF4J Memory store deploying either to an embedded server
or to a Servlet 3.1 container.

Note that the Metreeca/Base BOM module re-exports the BOM module for the target RDF4J version, so we don't need to
specify version numbers explicitly.

## Embedded Server

Add the following dependencies to your Maven project:

```xml
<<<<<<< HEAD

<dependencies>

	<dependency>
		<groupId>com.metreeca</groupId>
		<artifactId>metreeca-jse</artifactId>
	</dependency>

	<dependency>
		<groupId>com.metreeca</groupId>
		<artifactId>metreeca-rdf4j</artifactId>
	</dependency>

	<dependency>
		<groupId>org.eclipse.rdf4j</groupId>
		<artifactId>rdf4j-repository-sail</artifactId>
=======

<dependencies>

	<dependency>
		<groupId>com.metreeca</groupId>
		<artifactId>metreeca-jse</artifactId>
	</dependency>

	<dependency>
		<groupId>com.metreeca</groupId>
		<artifactId>metreeca-rdf4j</artifactId>
>>>>>>> 39fecc16
	</dependency>

	<dependency>
		<groupId>org.eclipse.rdf4j</groupId>
<<<<<<< HEAD
		<artifactId>rdf4j-sail-memory</artifactId>
	</dependency>

=======
		<artifactId>rdf4j-repository-sail</artifactId>
	</dependency>

	<dependency>
		<groupId>org.eclipse.rdf4j</groupId>
		<artifactId>rdf4j-sail-memory</artifactId>
	</dependency>

>>>>>>> 39fecc16
</dependencies>
```

Then, define in the `src/main/java` folder a minimal server stub like:

```java
import com.metreeca.jse.JSEServer;

import static com.metreeca.rest.Response.OK;
import static com.metreeca.rest.wrappers.Server.server;

public final class Server {

  public static void main(final String... args) {
    new JSEServer()

        .delegate(toolbox -> toolbox.get(() ->

            server().wrap(request -> request.reply(response ->
                response.status(OK)
            ))

        ))

        .start();
  }

}
```

Compile and and launch the application.

## Servlet Filter

Add the following definitions and dependencies to your Maven project:

```xml
<packaging>war</packaging>

<dependencies>

<<<<<<< HEAD
  <dependency>
    <groupId>com.metreeca</groupId>
    <artifactId>metreeca-jee</artifactId>
  </dependency>
  
  <dependency>
    <groupId>com.metreeca</groupId>
    <artifactId>metreeca-rdf4j</artifactId>
  </dependency>
  
  
  <dependency>
    <groupId>org.eclipse.rdf4j</groupId>
    <artifactId>rdf4j-repository-sail</artifactId>
  </dependency>
  
  <dependency>
    <groupId>org.eclipse.rdf4j</groupId>
    <artifactId>rdf4j-sail-memory</artifactId>
  </dependency>
  
  
  <dependency>
    <groupId>javax.servlet</groupId>
    <artifactId>javax.servlet-api</artifactId>
    <version>3.1.0</version>
    <scope>provided</scope>
  </dependency>
=======
<dependency>
	<groupId>com.metreeca</groupId>
	<artifactId>metreeca-jee</artifactId>
</dependency>

<dependency>
	<groupId>com.metreeca</groupId>
	<artifactId>metreeca-rdf4j</artifactId>
</dependency>

<dependency>
	<groupId>org.eclipse.rdf4j</groupId>
	<artifactId>rdf4j-repository-sail</artifactId>
</dependency>

<dependency>
	<groupId>org.eclipse.rdf4j</groupId>
	<artifactId>rdf4j-sail-memory</artifactId>
</dependency>
  
<dependency>
	<groupId>javax.servlet</groupId>
	<artifactId>javax.servlet-api</artifactId>
	<version>3.1.0</version>
	<scope>provided</scope>
</dependency>
>>>>>>> 39fecc16

</dependencies>
```

Copy [`web.xml`](toys/web.xml) to the `src/main/webapp` folder.

```xml

<web-app xmlns="http://xmlns.jcp.org/xml/ns/javaee"
         xmlns:xsi="http://www.w3.org/2001/XMLSchema-instance"
         xsi:schemaLocation="http://xmlns.jcp.org/xml/ns/javaee http://xmlns.jcp.org/xml/ns/javaee/web-app_3_1.xsd"
         version="3.1">

</web-app>
```

Then, define a minimal server stub like:

```java
import com.metreeca.jee.JEEServer;

import javax.servlet.annotation.WebFilter;

import static com.metreeca.rest.Response.OK;
import static com.metreeca.rest.wrappers.Server.server;

@WebFilter(urlPatterns="/*")
public final class Server extends JEEServer {

	public Server() {
		delegate(toolbox -> toolbox.get(() ->

				server().wrap(request -> request.reply(response ->
						response.status(OK)
				))

		));
	}

}
```

Compile and deploy the web app to your favorite servlet container.

## Test Connection

Both stubs configure the application to handle any resource using a
barebone [handler](https://javadoc.io/doc/com.metreeca/metreeca-rest/latest/com/metreeca/rest/Handler.html) always
replying to incoming [requests](https://javadoc.io/doc/com.metreeca/metreeca-rest/latest/com/metreeca/rest/Request.html)
with a [response](https://javadoc.io/doc/com.metreeca/metreeca-rest/latest/com/metreeca/rest/Response.html) including
a `200` HTTP status code. The
standard [Server](https://javadoc.io/doc/com.metreeca/metreeca-rest/latest/com/metreeca/rest/wrappers/Server.html)
wrapper provides default pre/postprocessing services and shared error handling.

The server should now be up and running and you can try your first request:

```shell
% curl --include 'http://localhost:8080/'

HTTP/1.1 200
```

From now on, we will extend the embedded server version, but the code applies with minor tweaks to the servlet versions
as well.

## Sample Data

The [toolbox](https://javadoc.io/doc/com.metreeca/metreeca-rest/latest/com/metreeca/rest/Toolbox.html) argument handled
to the app loader lambda manages the shared system-provided services and can be used to customize them and to run app
initialization tasks. Copy [`toys.ttl`](toys/toys.ttl)
to the `src/main/resources/` folder, extend the stub as follows and relaunch the application:

```java
import com.metreeca.jse.JSEServer;
import com.metreeca.rdf4j.services.Graph;

import org.eclipse.rdf4j.repository.sail.SailRepository;
import org.eclipse.rdf4j.rio.RDFFormat;
import org.eclipse.rdf4j.sail.memory.MemoryStore;

import java.io.IOException;
import java.io.UncheckedIOException;

import static com.metreeca.rdf4j.services.Graph.graph;
import static com.metreeca.rest.Response.OK;
import static com.metreeca.rest.Toolbox.service;
import static com.metreeca.rest.wrappers.Server.server;

public final class Server {

  public static void main(final String... args) {
    new JSEServer()

        .delegate(toolbox -> toolbox

            .set(graph(), () -> new Graph(new SailRepository(new MemoryStore())))

            .exec(() -> service(graph()).update(connection -> {
              try {

                connection.add(
                    Toys.class.getResourceAsStream("toys.ttl"),
                    "https://example.com/", RDFFormat.TURTLE
                );

                return null;

              } catch ( final IOException e ) {
                throw new UncheckedIOException(e);
              }
            }))

            .get(() ->
                server().wrap(request -> request.reply(response ->
                    response.status(OK)
                ))

            ))

        .start();
	}

}
```

Here we are customizing the shared
system-wide [graph](https://javadoc.io/doc/com.metreeca/metreeca-rdf4j/latest/com/metreeca/rdf4j/services/Graph.html)
database as an ephemeral memory-based RDF4J store, initializing it on demand with the BIRT dataset.

The
static [Toolbox.service()](https://javadoc.io/static/com.metreeca/metreeca-rest/1.0.1/com/metreeca/rest/Toolbox.html#service(java.util.function.Supplier))
locator method provides access to shared services.

Complex initialization tasks can be easily factored to a dedicated loader class:

```java
import com.metreeca.jse.JSEServer;
import com.metreeca.rdf4j.services.Graph;

import org.eclipse.rdf4j.repository.sail.SailRepository;
import org.eclipse.rdf4j.sail.memory.MemoryStore;

import static com.metreeca.rdf4j.services.Graph.graph;
import static com.metreeca.rest.Response.OK;
import static com.metreeca.rest.wrappers.Server.server;

public final class Server {

  public static void main(final String... args) {
    new JSEServer()

        .delegate(toolbox -> toolbox

            .set(graph(), () -> new Graph(new SailRepository(new MemoryStore())))

            .exec(new Toys())

            .get(() ->
                server().wrap(request -> request.reply(response ->
                    response.status(OK)
                ))

            ))

        .start();
  }

}
```

```java
import java.io.IOException;
import java.io.UncheckedIOException;

import static com.metreeca.rdf4j.services.Graph.graph;
import static com.metreeca.rest.Toolbox.service;

import static org.eclipse.rdf4j.rio.RDFFormat.TURTLE;

public final class Toys implements Runnable {

	public static final String Base="https://example.com/";
	public static final String Namespace=Base+"terms#";


	@Override
	public void run() {

    service(graph()).update(connection -> {
			if ( !connection.hasStatement(null, null, null, false) ) {
				try {

          connection.setNamespace("toys", Namespace);
          connection.add(getClass().getResourceAsStream("toys.ttl"), Base, TURTLE);

				} catch ( final IOException e ) {
					throw new UncheckedIOException(e);
				}
			}

      return this;

    });
	}

}
```

# Handling Requests

Requests are dispatched to their final handlers through a hierarchy of wrappers and delegating handlers.

```java
import com.metreeca.jse.JSEServer;
import com.metreeca.rdf4j.services.Graph;

import org.eclipse.rdf4j.model.Statement;
import org.eclipse.rdf4j.model.vocabulary.LDP;
import org.eclipse.rdf4j.model.vocabulary.RDF;
import org.eclipse.rdf4j.repository.sail.SailRepository;
import org.eclipse.rdf4j.sail.memory.MemoryStore;

import static com.metreeca.json.Values.iri;
import static com.metreeca.json.Values.statement;
import static com.metreeca.rdf.formats.RDFFormat.rdf;
import static com.metreeca.rdf4j.services.Graph.graph;
import static com.metreeca.rest.Response.OK;
import static com.metreeca.rest.Toolbox.service;
import static com.metreeca.rest.Wrapper.preprocessor;
import static com.metreeca.rest.handlers.Router.router;
import static com.metreeca.rest.wrappers.Server.server;

import static org.eclipse.rdf4j.common.iteration.Iterations.asList;
import static org.eclipse.rdf4j.common.iteration.Iterations.stream;

import static java.util.stream.Collectors.toList;

public final class Server {

  public static void main(final String... args) {
    new JSEServer()

        .delegate(toolbox -> toolbox

            .set(graph(), () -> new Graph(new SailRepository(new MemoryStore())))

            .exec(new Toys())

            .get(() -> server()

                .with(preprocessor(request -> request.base(Toys.Base)))

                .wrap(router()

                    .path("/products/*", router()

                        .path("/", router().get(request -> request.reply(response -> response
                            .status(OK)
                            .body(rdf(), service(graph()).query(connection ->
                                stream(connection.getStatements(
                                    null, RDF.TYPE, iri(Toys.Namespace, "Product")
                                ))
                                    .map(Statement::getSubject)
                                    .map(p -> statement(
                                        iri(request.item()), LDP.CONTAINS, p)
                                    )
                                    .collect(toList())
                            ))
                        )))

                        .path("/{code}",
                            router().get(request -> request.reply(response -> response
                                .status(OK)
                                .body(rdf(), service(graph()).query(connection ->
                                    asList(connection.getStatements(
                                            iri(request.item()), null, null
                                        )
                                    ))
                                ))
                            )
                        )

                    )

                )

            )
        )

        .start();
	}

}
```

[Wrappers](https://javadoc.io/doc/com.metreeca/metreeca-rest/latest/com/metreeca/rest/Wrapper.html) inspect and possibly
alter incoming requests and outgoing responses before they are forwarded to wrapped handlers and returned to wrapping
containers.

The preprocessor rebases RDF payloads from the external network-visible server base (`http://localhost:8080/`) to an
internal canonical base (`https://demo.metreeca.com/`), ensuring data portability between development and production
environments and making it possible to load the static RDF dataset during server initialization, while the external and
possibly request-dependent base is not yet known. When external and internal bases match, as in production, rewriting is
effectively disabled avoiding any performance hit.

```shell
% curl --include 'http://localhost:8080/products/S18_4409'

HTTP/1.1 200 
Content-Type: text/turtle;charset=UTF-8

@base <https://example.com/products/S18_4409> .

<> a </terms#Product>;
  </terms#buy> 43.26;
  </terms#code> "S18_4409";
  </terms#scale> "1:18";
  </terms#sell> 92.03;
  </terms#stock> 6553;
  </terms#vendor> "Exoto Designs";
  <http://www.w3.org/2000/01/rdf-schema#comment> "This 1:18 scale precision die cast replica …";
  <http://www.w3.org/2000/01/rdf-schema#label> "1932 Alfa Romeo 8C2300 Spider Sport"
  ⋮
```

## Request Routing

[Routers](https://javadoc.io/doc/com.metreeca/metreeca-rest/latest/com/metreeca/rest/handlers/Router.html) dispatch
requests on the basis of
the [request path](https://javadoc.io/doc/com.metreeca/metreeca-rest/latest/com/metreeca/rest/Request.html#path()) and
the [request method](https://javadoc.io/doc/com.metreeca/metreeca-rest/latest/com/metreeca/rest/Request.html##method()),
ignoring leading path segments possibly already matched by wrapping routers.

Requests are forwarded to a registered handler if their path is matched by an associated pattern defined by a sequence of
steps according to the following rules:

| pattern step | matching path step   | definition                                                   |
| ------------ | -------------------- | ------------------------------------------------------------ |
| `/`          | `/`                  | empty / matches only the empty step                          |
| `/<step>`    | `/<step>`            | literal / matches step verbatim                              |
| `/{}`        | `/<step>`            | wildcard / matches a single step                             |
| `/{<key>}`   | `/<step>`            | placeholder / match a single path step, adding the matched `<key>`/`<step>` entry to request [parameters](https://javadoc.io/doc/com.metreeca/metreeca-rest/latest/com/metreeca/rest/Request.html#parameters()); the matched `<step>` name is URL-decoded before use |
| `/*`         | `/<step>[/<step>/…]` | prefix / matches one or more trailing steps                  |

Registered path patterns are tested in order of definition.

If the router doesn't contain a matching handler, no action is performed giving the container adapter a fall-back
opportunity to handle the request.

## Combo Handlers

Again, complex handlers can be easily factored to dedicated classes:

```java
import com.metreeca.jse.JSEServer;
import com.metreeca.rdf4j.services.Graph;

import org.eclipse.rdf4j.repository.sail.SailRepository;
import org.eclipse.rdf4j.sail.memory.MemoryStore;

import static com.metreeca.rdf4j.services.Graph.graph;
import static com.metreeca.rest.Wrapper.preprocessor;
import static com.metreeca.rest.handlers.Router.router;
import static com.metreeca.rest.wrappers.Server.server;

public final class Server {

  public static void main(final String... args) {
    new JSEServer()

        .delegate(toolbox -> toolbox

            .set(graph(), () -> new Graph(new SailRepository(new MemoryStore())))

            .exec(new Toys())

            .get(() -> server()

                .with(preprocessor(request -> request.base(Toys.Base)))

                .wrap(router()

                    .path("/products/*", new Products())

                )

            )
        )

        .start();
	}

}
```

```java
import com.metreeca.rest.handlers.Delegator;

import org.eclipse.rdf4j.model.IRI;
import org.eclipse.rdf4j.model.Statement;
import org.eclipse.rdf4j.model.vocabulary.LDP;
import org.eclipse.rdf4j.model.vocabulary.RDF;

import static com.metreeca.json.Values.iri;
import static com.metreeca.json.Values.statement;
import static com.metreeca.rdf.formats.RDFFormat.rdf;
import static com.metreeca.rdf4j.services.Graph.graph;
import static com.metreeca.rest.Response.OK;
import static com.metreeca.rest.Toolbox.service;
import static com.metreeca.rest.handlers.Router.router;

import static org.eclipse.rdf4j.common.iteration.Iterations.asList;
import static org.eclipse.rdf4j.common.iteration.Iterations.stream;

import static java.util.stream.Collectors.toList;

public final class Products extends Delegator {

	public static final IRI Product=iri(Toys.Namespace, "Product");


	public Products() {
		delegate(router()

        .path("/", router().get(request -> request.reply(response -> response
            .status(OK)
            .body(rdf(), service(graph()).query(connection ->
                stream(connection.getStatements(
                    null, RDF.TYPE, Product
                ))
                    .map(Statement::getSubject)
                    .map(p -> statement(
                        iri(request.item()), LDP.CONTAINS, p)
                    )
                    .collect(toList())
						))
        )))

        .path("/{code}",
            router().get(request -> request.reply(response -> response
								.status(OK)
                .body(rdf(), service(graph()).query(connection ->
                    asList(connection.getStatements(
                            iri(request.item()), null, null
                        )
                    ))
                ))
            )
        )
		);
	}
}
```

The [Delegator](https://javadoc.io/doc/com.metreeca/metreeca-rest/latest/com/metreeca/rest/handlers/Delegator.html)
abstract handler provides a convenient way of packaging complex handlers assembled as a combination of other handlers and
wrappers.

# Model-Driven Handlers

Standard resource action handlers can be defined using high-level declarative models that drive automatic fine‑grained
role‑based read/write access control, faceted search, incoming data validation and bidirectional conversion between RDF
and idiomatic [compacted/framed](../references/jsonld -format) JSON-LD payloads, as demonstrated in
the [REST APIs interaction tutorial](consuming-jsonld-apis.md).

Actors provide default shape-driven implementations for CRUD actions on resources and containers identified by the
request [focus item](https://javadoc.io/doc/com.metreeca/metreeca-rest/latest/com/metreeca/rest/Request.html#item()).

| actor                                                        | action                                                       |
| ------------------------------------------------------------ | ------------------------------------------------------------ |
| [Relator](https://javadoc.io/doc/com.metreeca/metreeca-rest/latest/com/metreeca/rest/operators/Relator.html) | resource retrieval / retrieves the detailed RDF description of the target resource; supports extended collection [faceted search](consuming-jsonld-apis.md#faceted-search), sorting and pagination |
| [Creator](https://javadoc.io/doc/com.metreeca/metreeca-rest/latest/com/metreeca/rest/operators/Creator.html) | container resource creation / uploads the detailed RDF description of a new resource to be inserted into the target container |
| [Updater](https://javadoc.io/doc/com.metreeca/metreeca-rest/latest/com/metreeca/rest/operators/Updater.html) | resource updating / updates the detailed RDF description of the target resource |
| [Deleter](https://javadoc.io/doc/com.metreeca/metreeca-rest/latest/com/metreeca/rest/operators/Deleter.html) | resource deletion / deletes the detailed RDF description of the target resource |

```java
import com.metreeca.jse.JSEServer;
import com.metreeca.rdf4j.services.Graph;
import com.metreeca.rdf4j.services.GraphEngine;

import org.eclipse.rdf4j.repository.sail.SailRepository;
import org.eclipse.rdf4j.sail.memory.MemoryStore;

import static com.metreeca.rdf4j.services.Graph.graph;
import static com.metreeca.rest.Wrapper.preprocessor;
import static com.metreeca.rest.handlers.Router.router;
import static com.metreeca.rest.services.Engine.engine;
import static com.metreeca.rest.wrappers.Server.server;

public final class Server {

  public static void main(final String... args) {
    new JSEServer()

        .delegate(toolbox -> toolbox

            .set(graph(), () -> new Graph(new SailRepository(new MemoryStore())))
            .set(engine(), GraphEngine::new) // <<< add this line <<<

            .exec(new Toys())

            .get(() -> server()

                .with(preprocessor(request -> request.base(Toys.Base)))

                .wrap(router()

                    .path("/products/*", new Products())

                )

            )
        )

        .start();
	}

}
```

Actors delegate transaction management, data validation and trimming and CRUD operations to a customizable engine.

CRUD perations are performed on the graph neighbourhood of the target target item(s)  matched by
the  [shape](https://javadoc.io/doc/com.metreeca/metreeca-json/latest/com/metreeca/json/Shape.html)
model associated to the request, after redaction according to the request user roles and to actor-specific task, area and
mode parameters.

## Defining Models

Let's start by defining a barebone model stating that all resources of class `Product` are to be published as container
items exposing only `rdf:type`, `rdfs:label`  and `rdfs:comment` properties.

```java
import com.metreeca.rest.handlers.Delegator;

import org.eclipse.rdf4j.model.vocabulary.RDF;
import org.eclipse.rdf4j.model.vocabulary.RDFS;

import static com.metreeca.json.shapes.Field.field;
import static com.metreeca.rest.handlers.Router.router;
import static com.metreeca.rest.operators.Creator.creator;
import static com.metreeca.rest.operators.Deleter.deleter;
import static com.metreeca.rest.operators.Relator.relator;
import static com.metreeca.rest.operators.Updater.updater;
import static com.metreeca.rest.wrappers.Driver.driver;

public final class Products extends Delegator {

	public Products() {
		delegate(driver(

				field(RDF.TYPE),
				field(RDFS.LABEL),
				field(RDFS.COMMENT)

		).wrap(router()

				.path("/", router()
						.get(relator())
						.post(creator())
				)

				.path("/*", router()
						.get(relator())
						.put(updater())
						.delete(deleter())
				)

		));
	}

}
```

The [Driver](https://javadoc.io/doc/com.metreeca/metreeca-rest/latest/com/metreeca/rest/wrappers/Driver.html) wrapper
associated a linked data model to incoming requests, driving the operations of nested actors and other model-aware
handlers.

Linked data models are defined with a shape-based [specification language](../reference/spec-language.md), assembling
shape [building blocks](../reference/spec-language.md#shapes) using a simple Java DSL.

As soon as the server is redeployed, the updated REST API exposes only the data specified in the driving model.

```shell
% curl --include 'http://localhost:8080/products/S18_4409'

HTTP/1.1 200 
Content-Type: application/json;charset=UTF-8

{
    "@id": "/products/S18_4409",
    "type": [
        "/terms#Product"
    ],
    "label": [
        "1932 Alfa Romeo 8C2300 Spider Sport"
    ],
    "comment": [
        "This 1:18 scale precision die cast replica features the 6 front headlights…"
    ]
}
```

We'll now refine the initial barebone model, exposing more properties and detailing properties roles and constraints.

```java
import org.eclipse.rdf4j.model.IRI;

import java.io.IOException;
import java.io.UncheckedIOException;

import static com.metreeca.json.Values.iri;
import static com.metreeca.rdf4j.services.Graph.graph;
import static com.metreeca.rest.Toolbox.service;

import static org.eclipse.rdf4j.rio.RDFFormat.TURTLE;

public final class Toys implements Runnable {

	public static final String Base="https://example.com/";
	public static final String Namespace=Base+"terms#";

	public static final IRI staff=toys("staff");

	public static final IRI Order=toys("Order");
	public static final IRI Product=toys("Product");
	public static final IRI ProductLine=toys("ProductLine");

	public static final IRI amount=toys("amount");
	public static final IRI buy=toys("buy");
	public static final IRI code=toys("code");
	public static final IRI customer=toys("customer");
	public static final IRI line=toys("line");
	public static final IRI product=toys("product");
	public static final IRI order=toys("order");
	public static final IRI scale=toys("scale");
	public static final IRI sell=toys("sell");
	public static final IRI size=toys("size");
	public static final IRI status=toys("status");
	public static final IRI stock=toys("stock");
	public static final IRI vendor=toys("vendor");


	private static IRI toys(final String name) {
		return iri(Namespace, name);
	}

	@Override
	public void run() {

    service(graph()).update(connection -> {
      if ( !connection.hasStatement(null, null, null, false) ) {
        try {

          connection.setNamespace("toys", Namespace);
          connection.add(getClass().getResourceAsStream("toys.ttl"), Base, TURTLE);

        } catch ( final IOException e ) {
          throw new UncheckedIOException(e);
        }
      }

      return this;

		});
	}

}
```

```java
import com.metreeca.rest.handlers.Delegator;

import org.eclipse.rdf4j.model.vocabulary.*;

import static com.metreeca.json.Values.literal;
import static com.metreeca.json.shapes.Clazz.clazz;
import static com.metreeca.json.shapes.Datatype.datatype;
import static com.metreeca.json.shapes.Field.field;
import static com.metreeca.json.shapes.Guard.*;
import static com.metreeca.json.shapes.MaxExclusive.maxExclusive;
import static com.metreeca.json.shapes.MaxInclusive.maxInclusive;
import static com.metreeca.json.shapes.MaxLength.maxLength;
import static com.metreeca.json.shapes.MinExclusive.minExclusive;
import static com.metreeca.json.shapes.MinInclusive.minInclusive;
import static com.metreeca.json.shapes.Or.or;
import static com.metreeca.json.shapes.Pattern.pattern;
import static com.metreeca.rest.handlers.Router.router;
import static com.metreeca.rest.operators.Creator.creator;
import static com.metreeca.rest.operators.Deleter.deleter;
import static com.metreeca.rest.operators.Relator.relator;
import static com.metreeca.rest.operators.Updater.updater;
import static com.metreeca.rest.wrappers.Driver.driver;

public final class Products extends Delegator {

	public Products() {
		delegate(driver(or(relate(), role(Toys.staff)).then(

				filter(clazz(Toys.Product)),

				field(RDF.TYPE, exactly(Toys.Product)),

        field(RDFS.LABEL, required(), datatype(XSD.STRING), maxLength(50)),
        field(RDFS.COMMENT, required(), datatype(XSD.STRING), maxLength(500)),

        server(field(Toys.code, required())),

        field(Toys.line, required(), convey(clazz(Toys.ProductLine)),

            relate(field(RDFS.LABEL, required()))

        ),

        field(Toys.scale, required(),
            datatype(XSD.STRING),
            pattern("1:[1-9][0-9]{1,2}")
        ),

        field(Toys.vendor, required(),
            datatype(XSD.STRING),
            maxLength(50)
        ),

        field("price", Toys.sell, required(),
            datatype(XSD.DECIMAL),
            minExclusive(literal(0.0)),
            maxExclusive(literal(1_000.0))
        ),

        role(Toys.staff).then(field(Toys.buy, required(),
            datatype(XSD.DECIMAL),
            minInclusive(literal(0.0)),
            maxInclusive(literal(1_000.0))
        )),

        server().then(field(Toys.stock, required(),
            datatype(XSD.INTEGER),
            minInclusive(literal(0)),
            maxExclusive(literal(10_000))
        ))

    )).wrap(router()

        .path("/", router()
            .get(relator())
            .post(creator())
        )

        .path("/*", router()
            .get(relator())
            .put(updater())
            .delete(deleter())
        )

    ));
  }

}
```

The `filter` section states that this model describes a container whose member are the instances of the `toys:Product`
class.

The extended resource model makes use of a number of additional blocks to precisely define the expected shape of the RDF
description of the member resources, for instance including `required` and `datatype` and `pattern` constraints to state
that `rdfs:label`, `rdfs:comment`, `toys:code`, `toys:scale` and `toys:vendor` values are expected:

- to occur exactly once for each resource;
- to be RDF literals of `xsd:string` datatype;
- to possibly match a specific regular expression pattern.

```shell
% curl --include 'http://localhost:8080/products/S18_4409'
    
HTTP/1.1 200 
Content-Type: application/json;charset=UTF-8

{
    "@id": "/products/S18_4409",
    "type": "/terms#Product",
    "label": "1932 Alfa Romeo 8C2300 Spider Sport",
    "comment": "This 1:18 scale precision die cast replica features the 6 front headlights …",
    "code": "S18_4409",
    "stock": 6553,
    "line": {
        "@id": "/product-lines/vintage-cars",
        "label": "Vintage Cars"
    },
    "scale": "1:18",
    "vendor": "Exoto Designs",
    "price": 92.03
}
```

The constraints in the extended model are leveraged by the engine in a number of ways, for instance to optimize the JSON
representation of the RDF description in order to make it more usable for front-end development, omitting nested arrays
where a property is known to occur at most once and so on.

## Parameterizing Models

The`filter()` and `server()` guards in the extended model also introduce the concept
of [parametric](../reference/spec-language.md#parameters) model.

The `filter` guard states that nested constraints ae to be used only selecting existing resources to be exposed as
container members and not for extracting outgoing data and validating incoming data.

The `convey` guard states that nested constraints are to be used only for extracting outgoing data and validating
incoming data and not for selecting existing resources to be exposed as container members.

The `server` guard states that guarded properties are server-managed and will be considered only when retrieving or
deleting resources, but won't be accepted as valid content on resource creation and updating.

In the most general form, models may be parameterized on for different [axes](../reference/spec-language.md#parameters).
Constraints specified outside parametric sections are unconditionally enabled.

## Controlling Access

Parametric models support the definition of resource-level task/role-based access control rules.

```java
or(relate(),role(Toys.staff)).then(…)
```

This guard states that the product catalog and the contained resources are accessible only if the request **either** has
a `GET` method **or** is performed by a user in the `toys:staff` role.

Parametric models support also the definition of fine-grained access control rules and role-dependent read/write resource
views.

```java
role(Toys.staff).then(field(Toys.buy,required(),
		datatype(XSD.DECIMAL),
		minInclusive(literal(0.0)),
		maxInclusive(literal(1_000.0))
		))
```

This `role` guard states that the `toys:buy` price will be visible only if the request is performed by a user in
the `toys:staff` role.

User roles are usually granted to requests by authentication/authorization wrappers, like in the following naive sample:

```java
public final class Server {

  public static void main(final String... args) {
    new JSEServer()

        .delegate(toolbox -> toolbox

            .set(graph(), () -> new Graph(new SailRepository(new MemoryStore())))
            .set(engine(), GraphEngine::new)

            .exec(new Toys())

            .get(() -> server()

                .with(preprocessor(request -> request.base(Toys.Base)))

                .with(bearer("secret", Toys.staff)) // <<< add this line <<<

                .wrap(router()

                    .path("/products/*", new Products())

                )

            )
        )

        .start();
	}

}
```

```shell
% curl --include 'http://localhost:8080/products/S18_4409'

HTTP/1.1 200 
Content-Type: application/json;charset=UTF-8

{
    "@id": "http://localhost:8080/products/S18_4409",
    
    ⋮
    
    "price": 92.03,
}
```

```shell
% curl --include \
    --header 'Authorization: Bearer secret' \
    'http://localhost:8080/products/S18_4409'
    
HTTP/1.1 200 
Content-Type: application/json;charset=UTF-8

{
    "@id": "http://localhost:8080/products/S18_4409",
    
    ⋮
    
    "price": 92.03,
    "buy": 43.26 # << buy price included
}
```

```shell
% curl --include --request DELETE \
    'http://localhost:8080/products/S18_4409'
    
HTTP/1.1  401 Unauthorized # << user not authenticated in the `toys:staff` role

```

# Pre/Postprocessing

We'll now complete the product catalog, adding:

- a slug generator for assigning meaningful names to new resources;
- postprocessing scripts for updating server-managed properties and perform other housekeeping tasks when resources are
  created or modified.

Copy [`ProductsCreate.ql`](toys/ProductsCreate.ql)
to the `src/main/resources/` directory and extend `Products` as follows:

```sparql
prefix toys: <terms#>

prefix owl: <http://www.w3.org/2002/07/owl#>
prefix xsd: <http://www.w3.org/2001/XMLSchema#>

#### assign the unique scale-based product code generated by the slug function ####

insert { $this toys:code $name } where {};


#### initialize stock #############################################################

insert { $this toys:stock 0 } where {};
```

```java
import com.metreeca.rest.Toolbox;
import com.metreeca.rest.handlers.Delegator;

import org.eclipse.rdf4j.model.vocabulary.*;

import static com.metreeca.json.Values.literal;
import static com.metreeca.json.shapes.Clazz.clazz;
import static com.metreeca.json.shapes.Datatype.datatype;
import static com.metreeca.json.shapes.Field.field;
import static com.metreeca.json.shapes.Guard.*;
import static com.metreeca.json.shapes.MaxExclusive.maxExclusive;
import static com.metreeca.json.shapes.MaxInclusive.maxInclusive;
import static com.metreeca.json.shapes.MaxLength.maxLength;
import static com.metreeca.json.shapes.MinExclusive.minExclusive;
import static com.metreeca.json.shapes.MinInclusive.minInclusive;
import static com.metreeca.json.shapes.Or.or;
import static com.metreeca.json.shapes.Pattern.pattern;
import static com.metreeca.rdf4j.services.Graph.update;
import static com.metreeca.rest.Toolbox.text;
import static com.metreeca.rest.Wrapper.postprocessor;
import static com.metreeca.rest.handlers.Router.router;
import static com.metreeca.rest.operators.Creator.creator;
import static com.metreeca.rest.operators.Deleter.deleter;
import static com.metreeca.rest.operators.Relator.relator;
import static com.metreeca.rest.operators.Updater.updater;
import static com.metreeca.rest.wrappers.Driver.driver;

public final class Products extends Delegator {

  public Products() {
    delegate(driver(or(relate(), role(Toys.staff)).then(

        filter(clazz(Toys.Product)),

        field(RDF.TYPE, exactly(Toys.Product)),

        field(RDFS.LABEL, required(), datatype(XSD.STRING), maxLength(50)),
        field(RDFS.COMMENT, required(), datatype(XSD.STRING), maxLength(500)),

        server(field(Toys.code, required())),

        field(Toys.line, required(), convey(clazz(Toys.ProductLine)),

            relate(field(RDFS.LABEL, required()))

        ),

        field(Toys.scale, required(),
            datatype(XSD.STRING),
            pattern("1:[1-9][0-9]{1,2}")
        ),

        field(Toys.vendor, required(),
            datatype(XSD.STRING),
            maxLength(50)
        ),

        field("price", Toys.sell, required(),
            datatype(XSD.DECIMAL),
            minExclusive(literal(0.0)),
            maxExclusive(literal(1_000.0))
        ),

        role(Toys.staff).then(field(Toys.buy, required(),
            datatype(XSD.DECIMAL),
            minInclusive(literal(0.0)),
            maxInclusive(literal(1_000.0))
        )),

        server().then(field(Toys.stock, required(),
            datatype(XSD.INTEGER),
            minInclusive(literal(0)),
            maxExclusive(literal(10_000))
        ))

    )).wrap(router()

				.path("/", router()
						.get(relator())
            .post(creator()
                .slug(new ProductsSlug())
                .with(postprocessor(update(text(Products.class, "ProductsCreate.ql"))))
            ))

				.path("/*", router()
						.get(relator())
						.put(updater())
						.delete(deleter())
				)

		));
	}

}
```

```java
import com.metreeca.rdf4j.services.Graph;
import com.metreeca.rest.Request;

import org.eclipse.rdf4j.model.Statement;
import org.eclipse.rdf4j.model.Value;
import org.eclipse.rdf4j.repository.RepositoryResult;

import java.util.function.Function;

import static com.metreeca.rdf4j.services.Graph.graph;
import static com.metreeca.rest.Toolbox.service;
import static com.metreeca.rest.formats.JSONLDFormat.jsonld;

import static org.eclipse.rdf4j.model.util.Values.literal;

public final class ProductsSlug implements Function<Request, String> {

  private final Graph graph=service(graph());

  @Override
  public String apply(final Request request) {
    return graph.update(connection -> {

      final Value scale=literal(request.body(jsonld()).get()
          .flatMap(frame -> frame.string(Toys.scale))
          .orElse("1:1")
      );

      int serial=0;

      try ( final RepositoryResult<Statement> matches=connection.getStatements(
          null, Toys.scale, scale
      ) ) {
        for (; matches.hasNext(); matches.next()) { ++serial; }
      }

      String code="";

      do {
        code=String.format("S%s_%d", scale.stringValue().substring(2), serial);
      } while ( connection.hasStatement(
          null, Toys.code, literal(code), true
      ) );

      return code;

    });
  }

}
```

The slug generator assigns newly created resources a unique identifier based on their scale.

> :warning:
>
> Real-world slug generators depending on shared state would take care that operations are synchronized among different
> transactions in order to prevent the creation of duplicate identifiers.

The *ProductsCreate.ql* SPARQL Update postprocessing script updates server-managed `toys:code` and `toys:stock`
properties after a new product is added to the catalog.

SPARQL Update postprocessing scripts are executed after the state-mutating HTTP request is successfully completed, with
some [pre-defined bindings](https://javadoc.io/doc/com.metreeca/metreeca-rdf4j/latest/com/metreeca/rdf4j/services/Graph.html#configure(M,O,java.util.function.BiConsumer...))
like the `$this` variable holding the IRI of the targe resource either as derived from the HTTP request or as defined by
the `Location` HTTP header after a POST request.

Request and response RDF payloads may also
be [pre](https://javadoc.io/doc/com.metreeca/metreeca-rest/latest/com/metreeca/rest/Wrapper.html#preprocessor(java.util.function.Function))
and [post](https://javadoc.io/doc/com.metreeca/metreeca-rest/latest/com/metreeca/rest/Wrapper.html#postprocessor(java.util.function.Function))
using custom filtering functions.

# Localization

Multi-lingual content retrieval is fully supported,
with [compact rendering](https://www.w3.org/TR/json-ld11/#language-indexing) for shapes including
either [`localized()`](https://javadoc.io/doc/com.metreeca/metreeca-json/latest/com/metreeca/json/shapes/Localized.html)
or  [`lang()`](https://javadoc.io/doc/com.metreeca/metreeca-json/latest/com/metreeca/json/shapes/Lang.html) constraints.

Retrieved localizations may be limited to a predefined set of language tags using a `convey` language constraint, like
for instance:

```java
convey(lang("en","it","de"))
```

Additional language constraints may be introduced at query time using the `Accept-Language` HTTP header, like for
instance:

```http request
GET http://localhost:8080/products/S18_3140
Accept-Language: en
```

# Next Steps

To complete your tour of the framework:

- walk through the [consuming tutorial](consuming-jsonld-apis.md) to learn how to interact with model-driven REST APIs to
  power client apps like the demo [online product catalog](https://demo.metreeca.com/toys/);
- explore the [framework](../#modules) to learn how to develop your own custom wrappers and handlers and to extend your
  server with additional services.<|MERGE_RESOLUTION|>--- conflicted
+++ resolved
@@ -90,8 +90,6 @@
 Add the following dependencies to your Maven project:
 
 ```xml
-<<<<<<< HEAD
-
 <dependencies>
 
 	<dependency>
@@ -107,29 +105,6 @@
 	<dependency>
 		<groupId>org.eclipse.rdf4j</groupId>
 		<artifactId>rdf4j-repository-sail</artifactId>
-=======
-
-<dependencies>
-
-	<dependency>
-		<groupId>com.metreeca</groupId>
-		<artifactId>metreeca-jse</artifactId>
-	</dependency>
-
-	<dependency>
-		<groupId>com.metreeca</groupId>
-		<artifactId>metreeca-rdf4j</artifactId>
->>>>>>> 39fecc16
-	</dependency>
-
-	<dependency>
-		<groupId>org.eclipse.rdf4j</groupId>
-<<<<<<< HEAD
-		<artifactId>rdf4j-sail-memory</artifactId>
-	</dependency>
-
-=======
-		<artifactId>rdf4j-repository-sail</artifactId>
 	</dependency>
 
 	<dependency>
@@ -137,7 +112,6 @@
 		<artifactId>rdf4j-sail-memory</artifactId>
 	</dependency>
 
->>>>>>> 39fecc16
 </dependencies>
 ```
 
@@ -179,7 +153,6 @@
 
 <dependencies>
 
-<<<<<<< HEAD
   <dependency>
     <groupId>com.metreeca</groupId>
     <artifactId>metreeca-jee</artifactId>
@@ -189,7 +162,6 @@
     <groupId>com.metreeca</groupId>
     <artifactId>metreeca-rdf4j</artifactId>
   </dependency>
-  
   
   <dependency>
     <groupId>org.eclipse.rdf4j</groupId>
@@ -201,41 +173,12 @@
     <artifactId>rdf4j-sail-memory</artifactId>
   </dependency>
   
-  
   <dependency>
     <groupId>javax.servlet</groupId>
     <artifactId>javax.servlet-api</artifactId>
     <version>3.1.0</version>
     <scope>provided</scope>
   </dependency>
-=======
-<dependency>
-	<groupId>com.metreeca</groupId>
-	<artifactId>metreeca-jee</artifactId>
-</dependency>
-
-<dependency>
-	<groupId>com.metreeca</groupId>
-	<artifactId>metreeca-rdf4j</artifactId>
-</dependency>
-
-<dependency>
-	<groupId>org.eclipse.rdf4j</groupId>
-	<artifactId>rdf4j-repository-sail</artifactId>
-</dependency>
-
-<dependency>
-	<groupId>org.eclipse.rdf4j</groupId>
-	<artifactId>rdf4j-sail-memory</artifactId>
-</dependency>
-  
-<dependency>
-	<groupId>javax.servlet</groupId>
-	<artifactId>javax.servlet-api</artifactId>
-	<version>3.1.0</version>
-	<scope>provided</scope>
-</dependency>
->>>>>>> 39fecc16
 
 </dependencies>
 ```
