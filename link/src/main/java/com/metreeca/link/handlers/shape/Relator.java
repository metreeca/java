/*
 * Copyright © 2013-2018 Metreeca srl. All rights reserved.
 *
 * This file is part of Metreeca.
 *
 * Metreeca is free software: you can redistribute it and/or modify it under the terms
 * of the GNU Affero General Public License as published by the Free Software Foundation,
 * either version 3 of the License, or(at your option) any later version.
 *
 * Metreeca is distributed in the hope that it will be useful, but WITHOUT ANY WARRANTY;
 * without even the implied warranty of MERCHANTABILITY or FITNESS FOR A PARTICULAR PURPOSE.
 * See the GNU Affero General Public License for more details.
 *
 * You should have received a copy of the GNU Affero General Public License along with Metreeca.
 * If not, see <http://www.gnu.org/licenses/>.
 */

package com.metreeca.link.handlers.shape;


import com.metreeca.link.Request;
import com.metreeca.link.Response;
import com.metreeca.spec.Shape;
import com.metreeca.spec.Spec;
import com.metreeca.spec.probes.Outliner;
import com.metreeca.tray.rdf.Graph;

import org.eclipse.rdf4j.model.IRI;
import org.eclipse.rdf4j.model.Model;
import org.eclipse.rdf4j.model.Statement;
import org.eclipse.rdf4j.model.impl.LinkedHashModel;
import org.eclipse.rdf4j.repository.RepositoryConnection;

import java.util.Collection;
import java.util.function.BiFunction;

import static com.metreeca.spec.Shape.empty;
import static com.metreeca.spec.Shape.mode;
import static com.metreeca.spec.Shape.task;
import static com.metreeca.spec.Shape.view;
import static com.metreeca.spec.queries.Items.ItemsShape;
import static com.metreeca.spec.queries.Stats.StatsShape;
import static com.metreeca.spec.shapes.All.all;
import static com.metreeca.spec.shapes.And.and;
import static com.metreeca.spec.shapes.Or.or;
import static com.metreeca.spec.sparql.SPARQLEngine.browse;
import static com.metreeca.spec.sparql.SPARQLEngine.contains;
import static com.metreeca.spec.things.Sets.union;
import static com.metreeca.spec.things.Values.rewrite;
import static com.metreeca.tray.Tray.tool;


public final class Relator extends Shaper {

	public static Relator relator() {
		return new Relator();
	}


	////////////////////////////////////////////////////////////////////////////////////////////////////////////////////

	private final Graph graph=tool(Graph.Tool);


	private Shape shape=and();

	private BiFunction<Request, Model, Model> pipe;

<<<<<<< HEAD
	private final Graph graph=tool(Graph.Factory);
=======
	private Relator() {}
>>>>>>> 646c29c9


	public boolean active() {
		return !empty(shape);
	}

	public Relator shape(final Shape shape) {

		if ( shape == null ) {
			throw new NullPointerException("null shape");
		}

		this.shape=shape
				.accept(task(Spec.relate))
				.accept(view(Spec.detail));

		return this;
	}

	public Relator pipe(final BiFunction<Request, Model, Model> pipe) { // !!! abstract

		if ( pipe == null ) {
			throw new NullPointerException("null pipe");
		}

		this.pipe=chain(this.pipe, pipe);

		return this;
	}


	////////////////////////////////////////////////////////////////////////////////////////////////////////////////////

	@Override public void handle(final Request request, final Response response) {
		authorize(request, response, shape, shape ->
				query(request, response, and(all(request.focus()), shape), query -> { // focused shape
					try (final RepositoryConnection connection=graph.connect()) {

						final IRI focus=request.focus();

						if ( !contains(connection, focus) ) {

							response.status(Response.NotFound).done();

						} else {

							final Collection<Statement> model=browse(connection, query);

							final Collection<Statement> piped=(pipe == null) ?
									model : pipe.apply(request, new LinkedHashModel(model));

							if ( piped.isEmpty() ) { // resource known but empty envelope for the current user

								response.status(Response.Forbidden).done(); // !!! 404 under strict security

							} else {

								final Shape focused=and(all(focus), shape); // !!! review/remove focusing

								response.status(Response.OK).rdf( // !!! re/factor

										request.query().isEmpty()

												// base resource: convert its shape to RDF and merge into results

												? union(piped, focused.accept(mode(Spec.verify)).accept(new Outliner()))

												// filtered resource: return selected data

												: query instanceof com.metreeca.spec.queries.Graph ? piped

												// introspection query: rewrite query results to the target IRI

												: rewrite(piped, Spec.meta, focus),

										// merge all possible shape elements to properly drive response formatting

										or(focused, StatsShape, ItemsShape)

								);

							}

						}

					}

				}));

	}

}<|MERGE_RESOLUTION|>--- conflicted
+++ resolved
@@ -59,18 +59,14 @@
 
 	////////////////////////////////////////////////////////////////////////////////////////////////////////////////////
 
-	private final Graph graph=tool(Graph.Tool);
+	private final Graph graph=tool(Graph.Factory);
 
 
 	private Shape shape=and();
 
 	private BiFunction<Request, Model, Model> pipe;
 
-<<<<<<< HEAD
-	private final Graph graph=tool(Graph.Factory);
-=======
 	private Relator() {}
->>>>>>> 646c29c9
 
 
 	public boolean active() {
