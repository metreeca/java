/*
 * Copyright © 2013-2019 Metreeca srl. All rights reserved.
 *
 * This file is part of Metreeca/Link.
 *
 * Metreeca/Link is free software: you can redistribute it and/or modify it under the terms
 * of the GNU Affero General Public License as published by the Free Software Foundation,
 * either version 3 of the License, or(at your option) any later version.
 *
 * Metreeca/Link is distributed in the hope that it will be useful, but WITHOUT ANY WARRANTY;
 * without even the implied warranty of MERCHANTABILITY or FITNESS FOR A PARTICULAR PURPOSE.
 * See the GNU Affero General Public License for more details.
 *
 * You should have received a copy of the GNU Affero General Public License along with Metreeca/Link.
 * If not, see <http://www.gnu.org/licenses/>.
 */

package com.metreeca.tree.shapes;

import com.metreeca.tree.Shape;
import com.metreeca.tree.probes.Traverser;

import java.util.LinkedHashMap;
import java.util.LinkedHashSet;
import java.util.Map;
import java.util.stream.Stream;

import static com.metreeca.tree.shapes.All.all;
import static com.metreeca.tree.shapes.And.and;

import static java.util.Collections.emptyMap;
import static java.util.Collections.singletonMap;
import static java.util.stream.Collectors.*;


/**
 * Field structural constraint.
 *
 * <p>States that the derived focus set generated by following a single step path is consistent with a given {@link
 * Shape shape}.</p>
 */
public final class Field implements Shape {

<<<<<<< HEAD
	public static Field field(final Object name) {
		return new Field(name, and());
	}

	public static Field field(final Object name, final Shape shape) {
		return new Field(name, shape);
=======
	public static Field field(final Object name, final Object... values) {
		return new Field(name, all(values));
	}

	public static Field field(final Object name, final Shape... shapes) {
		return new Field(name, shapes.length == 1 ? shapes[0] : and(shapes));
>>>>>>> a7eec9d3
	}


	public static Map<Object, Shape> fields(final Shape shape) {
		return shape == null ? emptyMap() : shape.map(new FieldProbe());
	}


	////////////////////////////////////////////////////////////////////////////////////////////////////////////////////

	private final Object name;
	private final Shape shape;


	private Field(final Object name, final Shape shape) {

		if ( name == null ) {
			throw new NullPointerException("null name");
		}

		if ( shape == null ) {
			throw new NullPointerException("null shape");
		}

		this.name=name;
		this.shape=shape;
	}


	////////////////////////////////////////////////////////////////////////////////////////////////////////////////////

	public Object getName() {
		return name;
	}

	public Shape getShape() {
		return shape;
	}


	////////////////////////////////////////////////////////////////////////////////////////////////////////////////////

	@Override public <T> T map(final Probe<T> probe) {

		if ( probe == null ) {
			throw new NullPointerException("null probe");
		}

		return probe.probe(this);
	}


	@Override public boolean equals(final Object object) {
		return this == object || object instanceof Field
				&& name.equals(((Field)object).name)
				&& shape.equals(((Field)object).shape);
	}

	@Override public int hashCode() {
		return name.hashCode()^shape.hashCode();
	}

	@Override public String toString() {
		return "field("+name+(shape.equals(and()) ? "" : ", "+shape)+")";
	}


	////////////////////////////////////////////////////////////////////////////////////////////////////////////////////

	private static final class FieldProbe extends Traverser<Map<Object, Shape>> {

		@Override public Map<Object, Shape> probe(final Shape shape) { return emptyMap();}


		@Override public Map<Object, Shape> probe(final Field field) {
			return singletonMap(field.getName(), field.getShape());
		}


		@Override public Map<Object, Shape> probe(final And and) {
			return fields(and.getShapes().stream());
		}

		@Override public Map<Object, Shape> probe(final Or or) {
			return fields(or.getShapes().stream());
		}

		@Override public Map<Object, Shape> probe(final When when) {
			return fields(Stream.of(when.getPass(), when.getFail()));
		}


		private Map<Object, Shape> fields(final Stream<Shape> stream) {
			return stream

					// collect name-to-shape mappings from nested shapes

					.flatMap(shape -> shape.map(this).entrySet().stream())

					// group by name, collect to a set of shapes and convert to an optimized conjunction

					.collect(groupingBy(Map.Entry::getKey, LinkedHashMap::new, mapping(Map.Entry::getValue,
							collectingAndThen(toCollection(LinkedHashSet::new), set ->
									set.size() == 1 ? set.iterator().next() : and(set))
					)));
		}

	}

}<|MERGE_RESOLUTION|>--- conflicted
+++ resolved
@@ -41,21 +41,12 @@
  */
 public final class Field implements Shape {
 
-<<<<<<< HEAD
-	public static Field field(final Object name) {
-		return new Field(name, and());
-	}
-
-	public static Field field(final Object name, final Shape shape) {
-		return new Field(name, shape);
-=======
 	public static Field field(final Object name, final Object... values) {
 		return new Field(name, all(values));
 	}
 
 	public static Field field(final Object name, final Shape... shapes) {
 		return new Field(name, shapes.length == 1 ? shapes[0] : and(shapes));
->>>>>>> a7eec9d3
 	}
 
 
