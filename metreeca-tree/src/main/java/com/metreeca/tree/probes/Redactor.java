--- conflicted
+++ resolved
@@ -43,13 +43,8 @@
 public final class Redactor extends Traverser<Shape> {
 
 	private final String axis;
-<<<<<<< HEAD
-	private final Set<Object> values;
-=======
 
-	private final Predicate<Set<String>> condition;
->>>>>>> 881d8ade
-
+	private final Predicate<Set<Object>> condition;
 
 	/**
 	 * Creates a new shape redactor.
@@ -92,7 +87,7 @@
 	 *
 	 * @throws NullPointerException if either {@code axis} or {@code condition} is null
 	 */
-	public Redactor(final String axis, final Predicate<Set<String>> condition) {
+	public Redactor(final String axis, final Predicate<Set<Object>> condition) {
 
 		if ( axis == null ) {
 			throw new NullPointerException("null axis");
@@ -113,12 +108,6 @@
 
 
 	@Override public Shape probe(final Guard guard) {
-<<<<<<< HEAD
-
-		final Set<Object> accepted=guard.getValues();
-
-=======
->>>>>>> 881d8ade
 		return axis.equals(guard.getAxis())
 				? condition.test(guard.getValues()) ? and() : or()
 				: guard; // ignore unrelated variables
