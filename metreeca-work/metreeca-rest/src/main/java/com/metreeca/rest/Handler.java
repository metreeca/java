--- conflicted
+++ resolved
@@ -55,11 +55,7 @@
             throw new NullPointerException("null pass handler");
         }
 
-<<<<<<< HEAD
-        return handler(test, pass, (request, next) -> request.reply(response -> response));
-=======
-        return handler(test, pass, request -> request.reply().map(response -> response));
->>>>>>> dce0e7bf
+        return handler(test, pass, (request, next) -> request.reply().map(response -> response));
     }
 
     /**
