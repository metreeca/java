/*
 * Copyright © 2013-2022 Metreeca srl
 *
 * Licensed under the Apache License, Version 2.0 (the "License");
 * you may not use this file except in compliance with the License.
 * You may obtain a copy of the License at
 *
 *     http://www.apache.org/licenses/LICENSE-2.0
 *
 * Unless required by applicable law or agreed to in writing, software
 * distributed under the License is distributed on an "AS IS" BASIS,
 * WITHOUT WARRANTIES OR CONDITIONS OF ANY KIND, either express or implied.
 * See the License for the specific language governing permissions and
 * limitations under the License.
 */

package com.metreeca.rest.operators;

import com.metreeca.link.Frame;
import com.metreeca.link.Shape;
import com.metreeca.link.shapes.Guard;
import com.metreeca.rest.*;
import com.metreeca.rest.formats.JSONLDFormat;
import com.metreeca.rest.handlers.Delegator;
import com.metreeca.rest.services.Engine;

import org.eclipse.rdf4j.model.IRI;

import static com.metreeca.http.Locator.service;
import static com.metreeca.link.Frame.frame;
import static com.metreeca.link.Values.iri;
import static com.metreeca.link.shapes.Guard.Delete;
import static com.metreeca.link.shapes.Guard.Detail;
import static com.metreeca.rest.Response.NoContent;
import static com.metreeca.rest.Response.NotFound;
import static com.metreeca.rest.Wrapper.keeper;
import static com.metreeca.rest.services.Engine.engine;


/**
 * Model-driven resource deleter.
 *
 * <p>Handles deletion requests on the linked data resource identified by the request {@linkplain Request#item()
 * item}.</p>
 *
 * <ul>
 *
 * <li>redacts the {@linkplain JSONLDFormat#shape(Message) shape} associated with the request according to the request
 * user {@linkplain Request#roles() roles};</li>
 *
 * <li>performs shape-based {@linkplain Wrapper#keeper(Object, Object) authorization}, considering the subset of
 * the request shape enabled by the {@linkplain Guard#Delete} task and the {@linkplain Guard#Detail} view.</li>
 *
 * <li>deletes the existing description of the resource matching the redacted request shape with the assistance of the
 * shared linked data {@linkplain Engine#delete(Frame, Shape) engine}.</li>
 *
 * </ul>
 *
 * <p>If the shared linked data engine was able to locate a resource matching the request item, generates a response
 * including:</p>
 *
 * <ul>
 *
 * <li>a {@value Response#NoContent} status code.</li>
 *
 * </ul>
 *
 * <p>Otherwise, generates a response including:</p>
 *
 * <ul>
 *
 * <li>a {@value Response#NotFound} status code.</li>
 *
 * </ul>
 */
public final class Deleter extends Delegator {

	private final Engine engine=service(engine());


	/**
	 * Creates a resource deleter.
	 */
	public Deleter() {
		delegate(delete().with(
				keeper(Delete, Detail))
		);
	}


	private Handler delete() {
        return (request, next) -> {

<<<<<<< HEAD
            final IRI item=iri(request.item());
            final Shape shape=request.get(shape());
=======
			final IRI item=iri(request.item());
			final Shape shape=JSONLDFormat.shape(request);
>>>>>>> 5e838f47

            return engine.delete(frame(item), shape)

					.map(frame -> request.reply(NoContent))

					.orElseGet(() -> request.reply(NotFound)); // !!! 410 Gone if previously known

		};
	}
}<|MERGE_RESOLUTION|>--- conflicted
+++ resolved
@@ -91,13 +91,8 @@
 	private Handler delete() {
         return (request, next) -> {
 
-<<<<<<< HEAD
             final IRI item=iri(request.item());
-            final Shape shape=request.get(shape());
-=======
-			final IRI item=iri(request.item());
 			final Shape shape=JSONLDFormat.shape(request);
->>>>>>> 5e838f47
 
             return engine.delete(frame(item), shape)
 
