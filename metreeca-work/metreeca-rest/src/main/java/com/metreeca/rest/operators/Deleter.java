/*
 * Copyright © 2013-2022 Metreeca srl
 *
 * Licensed under the Apache License, Version 2.0 (the "License");
 * you may not use this file except in compliance with the License.
 * You may obtain a copy of the License at
 *
 *     http://www.apache.org/licenses/LICENSE-2.0
 *
 * Unless required by applicable law or agreed to in writing, software
 * distributed under the License is distributed on an "AS IS" BASIS,
 * WITHOUT WARRANTIES OR CONDITIONS OF ANY KIND, either express or implied.
 * See the License for the specific language governing permissions and
 * limitations under the License.
 */

package com.metreeca.rest.operators;

import com.metreeca.json.Frame;
import com.metreeca.json.Shape;
import com.metreeca.json.shapes.Guard;
import com.metreeca.rest.*;
import com.metreeca.rest.formats.JSONLDFormat;
import com.metreeca.rest.handlers.Delegator;
import com.metreeca.rest.services.Engine;

import org.eclipse.rdf4j.model.IRI;

import static com.metreeca.http.Locator.service;
import static com.metreeca.json.Frame.frame;
import static com.metreeca.json.Values.iri;
import static com.metreeca.json.shapes.Guard.Delete;
import static com.metreeca.json.shapes.Guard.Detail;
import static com.metreeca.rest.Response.NoContent;
import static com.metreeca.rest.Response.NotFound;
import static com.metreeca.rest.Wrapper.keeper;
import static com.metreeca.rest.formats.JSONLDFormat.shape;
import static com.metreeca.rest.services.Engine.engine;


/**
 * Model-driven resource deleter.
 *
 * <p>Handles deletion requests on the linked data resource identified by the request {@linkplain Request#item()
 * item}.</p>
 *
 * <ul>
 *
 * <li>redacts the {@linkplain JSONLDFormat#shape() shape} associated with the request according to the request
 * user {@linkplain Request#roles() roles};</li>
 *
 * <li>performs shape-based {@linkplain Wrapper#keeper(Object, Object) authorization}, considering the subset of
 * the request shape enabled by the {@linkplain Guard#Delete} task and the {@linkplain Guard#Detail} view.</li>
 *
 * <li>deletes the existing description of the resource matching the redacted request shape with the assistance of the
 * shared linked data {@linkplain Engine#delete(Frame, Shape) engine}.</li>
 *
 * </ul>
 *
 * <p>If the shared linked data engine was able to locate a resource matching the request item, generates a response
 * including:</p>
 *
 * <ul>
 *
 * <li>a {@value Response#NoContent} status code.</li>
 *
 * </ul>
 *
 * <p>Otherwise, generates a response including:</p>
 *
 * <ul>
 *
 * <li>a {@value Response#NotFound} status code.</li>
 *
 * </ul>
 */
public final class Deleter extends Delegator {

    /**
     * Creates a resource deleter.
     *
     * @return a new resource deleter
     */
    public static Deleter deleter() {
        return new Deleter();
    }


	////////////////////////////////////////////////////////////////////////////////////////////////////////////////////

	private final Engine engine=service(engine());


	private Deleter() {
		delegate(delete().with(
				keeper(Delete, Detail))
		);
	}


	private Handler delete() {
        return (request, next) -> {

            final IRI item=iri(request.item());
            final Shape shape=request.get(shape());

            return engine.delete(frame(item), shape)

<<<<<<< HEAD
                    .map(frame -> request.reply(status(NoContent)))

                    .orElseGet(() -> request.reply(status(NotFound))); // !!! 410 Gone if previously known
=======
					.map(frame -> request.reply(NoContent))

					.orElseGet(() -> request.reply(NotFound)); // !!! 410 Gone if previously known
>>>>>>> dce0e7bf

		};
	}
}<|MERGE_RESOLUTION|>--- conflicted
+++ resolved
@@ -106,15 +106,9 @@
 
             return engine.delete(frame(item), shape)
 
-<<<<<<< HEAD
-                    .map(frame -> request.reply(status(NoContent)))
-
-                    .orElseGet(() -> request.reply(status(NotFound))); // !!! 410 Gone if previously known
-=======
 					.map(frame -> request.reply(NoContent))
 
 					.orElseGet(() -> request.reply(NotFound)); // !!! 410 Gone if previously known
->>>>>>> dce0e7bf
 
 		};
 	}
