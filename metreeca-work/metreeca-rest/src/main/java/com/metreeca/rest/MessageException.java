--- conflicted
+++ resolved
@@ -216,15 +216,9 @@
 
 	////////////////////////////////////////////////////////////////////////////////////////////////////////////////////
 
-<<<<<<< HEAD
     @Override public Response handle(final Request request, final Function<Request, Response> forward) {
-        return request.reply(report);
-    }
-=======
-	@Override public Response handle(final Request request) {
 		return request.reply().map(report);
 	}
->>>>>>> dce0e7bf
 
 	@Override public Response apply(final Response response) {
 		return report.apply(response);
