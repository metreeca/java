/*
 * Copyright © 2013-2022 Metreeca srl
 *
 * Licensed under the Apache License, Version 2.0 (the "License");
 * you may not use this file except in compliance with the License.
 * You may obtain a copy of the License at
 *
 *     http://www.apache.org/licenses/LICENSE-2.0
 *
 * Unless required by applicable law or agreed to in writing, software
 * distributed under the License is distributed on an "AS IS" BASIS,
 * WITHOUT WARRANTIES OR CONDITIONS OF ANY KIND, either express or implied.
 * See the License for the specific language governing permissions and
 * limitations under the License.
 */

package com.metreeca.rest.wrappers;

import com.metreeca.rest.*;

import java.util.Optional;
import java.util.function.Function;
import java.util.regex.Matcher;
import java.util.regex.Pattern;

import static com.metreeca.rest.MessageException.status;
import static com.metreeca.rest.Response.MovedPermanently;

import static java.util.function.UnaryOperator.identity;

/**
 * Pattern-based forwarding preprocessor.
 *
 * <p>Iteratively applies pattern-based {@linkplain #rewrite(String, String) rewrite} rules to incoming
 * {@linkplain Request#item() request items} and redirecting them if actually modified.</p>
 */
public final class Forwarder implements Wrapper {

	/**
	 * Creates a relocating preprocessor.
	 *
	 * @return a new relocating preprocessor redirecting requests with a {@link Response#MovedPermanently} status code
	 */
	public static Forwarder forwarder() {
		return forwarder(MovedPermanently);
	}

	/**
	 * Creates a relocating preprocessor with a custom status code.
	 *
	 * @param status the status code to be used for relocation
	 *
	 * @return a new relocating preprocessor redirecting requests with the given {@code status} code
	 *
	 * @throws IllegalArgumentException if {@code status} is less than 100 or greater than 599
	 */
	public static Forwarder forwarder(final int status) {

		if ( status < 100 || status > 599 ) {
			throw new IllegalArgumentException("illegal status code ["+status+"]");
		}

		return new Forwarder(status);
	}


	////////////////////////////////////////////////////////////////////////////////////////////////////////////////////

	private final int status;

	private Function<String, String> rewriter=identity();


	private Forwarder(final int status) {
		this.status=status;
	}


	/**
	 * Append a rewriting rule.
	 *
	 * @param pattern     the pattern request item are to be matched against; applies to whole request item strings
	 * @param replacement the replacement pattern for rewriting request items matching {@code pattern}
	 *
	 * @return this relocating preprocessor
	 *
	 * @throws NullPointerException if either {@code pattern} or {@code replacement} is null
	 */
	public Forwarder rewrite(final String pattern, final String replacement) {

		if ( pattern == null ) {
			throw new NullPointerException("null pattern");
		}

		if ( replacement == null ) {
			throw new NullPointerException("null replacement");
		}

		return rewrite(Pattern.compile(pattern), replacement);
	}

	/**
	 * Append a rewriting rule.
	 *
	 * @param pattern     the pattern request item are to be matched against; applies to whole request item strings
	 * @param replacement the replacement pattern for rewriting request items matching {@code pattern}
	 *
	 * @return this relocating preprocessor
	 *
	 * @throws NullPointerException if either {@code pattern} or {@code replacement} is null
	 */
	public Forwarder rewrite(final Pattern pattern, final String replacement) {

		if ( pattern == null ) {
			throw new NullPointerException("null pattern");
		}

		if ( replacement == null ) {
			throw new NullPointerException("null replacement");
		}

		rewriter=rewriter.andThen(url -> Optional
				.of(pattern.matcher(url))
				.filter(Matcher::matches)
				.map(matcher -> matcher.replaceAll(replacement))
				.orElse(url)
		);

		return this;
	}


	////////////////////////////////////////////////////////////////////////////////////////////////////////////////////

	@Override public Handler wrap(final Handler handler) {
		return (request, next) -> {

            final String original=request.item();
            final String location=rewriter.apply(original);

<<<<<<< HEAD
            return location.equals(original)
                    ? handler.handle(request, next)
                    : request.reply(status(status, location));
=======
			return location.equals(original)
					? handler.handle(request)
					: request.reply().map(status(status, location));
>>>>>>> dce0e7bf

        };
	}

}<|MERGE_RESOLUTION|>--- conflicted
+++ resolved
@@ -138,15 +138,9 @@
             final String original=request.item();
             final String location=rewriter.apply(original);
 
-<<<<<<< HEAD
             return location.equals(original)
                     ? handler.handle(request, next)
-                    : request.reply(status(status, location));
-=======
-			return location.equals(original)
-					? handler.handle(request)
-					: request.reply().map(status(status, location));
->>>>>>> dce0e7bf
+                    : request.reply().map(status(status, location));
 
         };
 	}
