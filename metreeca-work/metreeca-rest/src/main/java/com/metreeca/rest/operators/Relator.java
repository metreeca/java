/*
 * Copyright © 2013-2022 Metreeca srl
 *
 * Licensed under the Apache License, Version 2.0 (the "License");
 * you may not use this file except in compliance with the License.
 * You may obtain a copy of the License at
 *
 *     http://www.apache.org/licenses/LICENSE-2.0
 *
 * Unless required by applicable law or agreed to in writing, software
 * distributed under the License is distributed on an "AS IS" BASIS,
 * WITHOUT WARRANTIES OR CONDITIONS OF ANY KIND, either express or implied.
 * See the License for the specific language governing permissions and
 * limitations under the License.
 */

package com.metreeca.rest.operators;

import com.metreeca.link.*;
import com.metreeca.link.queries.*;
import com.metreeca.link.shapes.Guard;
import com.metreeca.rest.*;
import com.metreeca.rest.formats.JSONLDFormat;
import com.metreeca.rest.handlers.Delegator;
import com.metreeca.rest.services.Engine;

import org.eclipse.rdf4j.model.IRI;

import static com.metreeca.http.Locator.service;
import static com.metreeca.link.Frame.frame;
import static com.metreeca.link.Shape.Contains;
import static com.metreeca.link.Values.iri;
import static com.metreeca.link.shapes.And.and;
import static com.metreeca.link.shapes.Field.field;
import static com.metreeca.link.shapes.Guard.*;
import static com.metreeca.rest.Response.NotFound;
import static com.metreeca.rest.Response.OK;
import static com.metreeca.rest.Wrapper.keeper;
import static com.metreeca.rest.Wrapper.wrapper;
import static com.metreeca.rest.formats.JSONLDFormat.jsonld;
import static com.metreeca.rest.formats.JSONLDFormat.query;
import static com.metreeca.rest.services.Engine.*;


/**
 * Model-driven resource relator.
 *
 * <p>Handles retrieval requests on the linked data resource identified by the request {@linkplain Request#item()
 * focus item}.</p>
 *
 * <ul>
 *
 * <li>redacts the {@linkplain JSONLDFormat#shape(Message) shape} associated with the request according to the request
 * user {@linkplain Request#roles() roles};</li>
 *
 * <li>performs shape-based {@linkplain Wrapper#keeper(Object, Object) authorization}, considering the subset of
 * the request shape enabled by the {@linkplain Guard#Relate} task and the {@linkplain Guard#Digest} view, if the
 * focus item is a {@linkplain Request#collection() collection}, or the {@linkplain Guard#Detail} view, otherwise.</li>
 *
 * </ul>
 *
 * <p>If the focus item is a {@linkplain Request#collection() collection}, generates a response including:</p>
 *
 * <ul>
 *
 * <li>a {@value Response#OK} status code;</li>
 *
 * <li>a shape describing the results;</li>
 *
 * <li>a {@link JSONLDFormat JSON-LD} body containing a description of member linked data resources
 * retrieved with the assistance of the shared linked data {@linkplain Engine#relate(Frame, Query) engine} according to
 * the filtering constraints collected from the request shape and the
 * {@linkplain JSONLDFormat#query(IRI, Shape, String) query} component of the request IRI; the IRI of the target
 * collection is connected to the IRIs of the member resources using the {@link Shape#Contains ldp:contains} property.
 * </li>
 *
 * </ul>
 *
 * <p>Otherwise, if the shared linked data {@linkplain Engine#relate(Frame, Query) engine} is able to retrieve a
 * resource matching the request focus item IRI, generates a response including:</p>
 *
 * <ul>
 *
 * <li>a {@value Response#OK} status code;</li>
 *
 * <li>the response includes the derived shape actually used in the retrieval process;</li>
 *
 * <li>a shape describing the results;</li>
 *
 * <li>a {@link JSONLDFormat JSON-LD} body containing a description of the request item retrieved with the assistance
 * of the shared linked data {@linkplain Engine#relate(Frame, Query) engine}. </li>
 *
 * </ul>
 *
 * <p>Otherwise, generates a response including:</p>
 *
 * <ul>
 *
 * <li>a {@value Response#NotFound} status code;</li>
 *
 * </ul>
 */
public final class Relator extends Delegator {

	private final Engine engine=service(engine());


	/**
	 * Creates a resource relator.
	 */
	private Relator() {
		delegate(relate().with(wrapper(Request::collection,
				keeper(Relate, Digest),
				keeper(Relate, Detail)
		)));
	}


	private Handler relate() {
        return (request, next) -> {

            final boolean collection=request.collection();

<<<<<<< HEAD
            final IRI item=iri(request.item());
            final Shape shape=request.get(shape());
=======
			final IRI item=iri(request.item());
			final Shape shape=JSONLDFormat.shape(request);
>>>>>>> 5e838f47

			return query(item, shape, request.query()).fold(mapper -> request.reply().map(mapper),
                    query -> engine.relate(frame(item), query)

<<<<<<< HEAD
					.map(frame -> request.reply().map(response -> response.status(OK)
                            .set(shape(), query.map(new ShapeProbe(collection)))
							.body(jsonld(), frame)))
=======
		                    .map(frame -> request.reply().map(response -> JSONLDFormat.shape(response.status(OK),
                                            query.map(new ShapeProbe(collection)))
				                    .body(jsonld(), frame)))
>>>>>>> 5e838f47

					.orElseGet(() -> request.reply().map(response -> collection
							? JSONLDFormat.shape(response.status(OK), and()).body(jsonld(), frame(item)) // virtual container
							: response.status(NotFound))));
		};
	}


	////////////////////////////////////////////////////////////////////////////////////////////////////////////////////

	private static final class ShapeProbe extends Query.Probe<Shape> {

		private final boolean collection;


		private ShapeProbe(final boolean collection) {
			this.collection=collection;
		}


		@Override public Shape probe(final Items items) { // !!! add Shape.Contains if items.path is not empty
			return (collection ? field(Contains, items.shape()) : items.shape()).redact(Mode, Convey); // remove filters
		}

		@Override public Shape probe(final Stats stats) {
			return StatsShape(stats);
		}

		@Override public Shape probe(final Terms terms) {
			return TermsShape(terms);
		}

	}

}<|MERGE_RESOLUTION|>--- conflicted
+++ resolved
@@ -121,26 +121,15 @@
 
             final boolean collection=request.collection();
 
-<<<<<<< HEAD
             final IRI item=iri(request.item());
-            final Shape shape=request.get(shape());
-=======
-			final IRI item=iri(request.item());
 			final Shape shape=JSONLDFormat.shape(request);
->>>>>>> 5e838f47
 
 			return query(item, shape, request.query()).fold(mapper -> request.reply().map(mapper),
                     query -> engine.relate(frame(item), query)
 
-<<<<<<< HEAD
-					.map(frame -> request.reply().map(response -> response.status(OK)
-                            .set(shape(), query.map(new ShapeProbe(collection)))
-							.body(jsonld(), frame)))
-=======
 		                    .map(frame -> request.reply().map(response -> JSONLDFormat.shape(response.status(OK),
                                             query.map(new ShapeProbe(collection)))
 				                    .body(jsonld(), frame)))
->>>>>>> 5e838f47
 
 					.orElseGet(() -> request.reply().map(response -> collection
 							? JSONLDFormat.shape(response.status(OK), and()).body(jsonld(), frame(item)) // virtual container
