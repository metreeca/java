/*
 * Copyright © 2013-2022 Metreeca srl
 *
 * Licensed under the Apache License, Version 2.0 (the "License");
 * you may not use this file except in compliance with the License.
 * You may obtain a copy of the License at
 *
 *     http://www.apache.org/licenses/LICENSE-2.0
 *
 * Unless required by applicable law or agreed to in writing, software
 * distributed under the License is distributed on an "AS IS" BASIS,
 * WITHOUT WARRANTIES OR CONDITIONS OF ANY KIND, either express or implied.
 * See the License for the specific language governing permissions and
 * limitations under the License.
 */

package com.metreeca.rest.handlers;


import com.metreeca.rest.*;

import java.net.URLDecoder;
import java.util.*;
import java.util.function.Function;
import java.util.function.Supplier;
import java.util.regex.Matcher;
import java.util.regex.Pattern;
import java.util.stream.Stream;

import static com.metreeca.rest.MessageException.status;
import static com.metreeca.rest.Request.*;
import static com.metreeca.rest.Response.*;
import static com.metreeca.rest.formats.OutputFormat.output;

import static java.nio.charset.StandardCharsets.UTF_8;
import static java.util.Collections.emptyList;
import static java.util.stream.Collectors.toList;


/**
 * Request router.
 *
 * <dl>
 *
 *     <dt><strong>Path-Based Routing</strong></dt>
 *
 *     <dd>
 *
 *          <p>Delegates request processing to a handler selected on the basis of the request HTTP
 *          {@linkplain Request#path() path}, ignoring the leading segment possibly already matched by wrapping
 *          routers.</p>
 *
 *          <p>Requests are forwarded to a {@linkplain #path(String, Handler) registered} handler if their path is
 *          matched by an associated pattern defined by a sequence of steps according to the following rules:</p>
 *
 *          <ul>
 *
 *          <li>the empty step ({@code /}) matches only an empty step ({@code /});</li>
 *
 *          <li>literal steps {@code /<step>} match path steps verbatim;</li>
 *
 *          <li>wildcard steps {@code /{}} match a single path step;</li>
 *
 *          <li>placeholder steps {@code /{<key>}} match a single path step, adding the matched {@code <key>}/{@code
 *          <step>} entry to request {@linkplain Request#parameters() parameters}; the matched {@code <step>} name is
 *          URL-decoded before use;</li>
 *
 *          <li>prefix steps {@code /*} match one or more trailing path steps.</li>
 *
 *          </ul>
 *
 *          <p>Registered path patterns are tested in order of definition.</p>
 *
 *     </dd>
 *
 *     <dt><strong>Method-Based Routing</strong></dt>
 *
 *     <dd>
 *
 *          <p>If the route index doesn't contain a matching handler, delegates request processing to a handler
 *          selected on the basis of the request HTTP {@linkplain Request#method() method}.</p>
 *
 *          <p>{@linkplain Request#OPTIONS OPTIONS} and {@linkplain Request#HEAD HEAD} methods are delegated to
 *          user-overridable default handlers.</p>
 *
 *     </dd>
 *
 * </dl>
 */
public final class Router implements Handler {

	private static final Supplier<String> RoutingPrefix=() -> "";


	private static final Pattern KeyPattern=Pattern.compile(
			"\\{(?<key>[^}]*)}"
	);

	private static final Pattern PathPattern=Pattern.compile(String.format(
			"(?<prefix>(/[^/*{}]*|/%s)*)(?<suffix>/\\*)?", KeyPattern.pattern()
	));


	/**
	 * Creates a request router
	 *
	 * @return a new request router
	 */
	public static Router router() {
		return new Router();
	}


	////////////////////////////////////////////////////////////////////////////////////////////////////////////////////

	private final Map<String, Handler> routes=new LinkedHashMap<>();
	private final Map<String, Handler> methods=new LinkedHashMap<>();


	private Router() { }


	////////////////////////////////////////////////////////////////////////////////////////////////////////////////////

	/**
	 * Adds a handler to this router.
	 *
	 * @param path    the path pattern the handler to be added will be bound to
	 * @param handler the handler to be added to this router at {@code path}
	 *
	 * @return this router
	 *
	 * @throws NullPointerException     if either {@code path} or {@code handler} is null
	 * @throws IllegalArgumentException if {@code path} is not a well-formed sequence of steps
	 * @throws IllegalStateException    if {@code path} is already bound to a handler
	 */
	public Router path(final String path, final Handler handler) {

		if ( path == null ) {
			throw new NullPointerException("null path");
		}

		if ( handler == null ) {
			throw new NullPointerException("null handler");
		}

		final Matcher matcher=PathPattern.matcher(path);

		if ( path.isEmpty() || !matcher.matches() ) {
			throw new IllegalArgumentException("malformed path <"+path+">");
		}

		final String prefix=matcher.group("prefix");
		final String suffix=matcher.group("suffix");

		final Handler route=route(
				prefix == null ? "" : prefix,
				suffix == null ? "" : suffix,
				handler
		);

		if ( routes.putIfAbsent(path, route) != null ) {
			throw new IllegalStateException("path already mapped <"+path+">");
		}

		return this;
	}


	////////////////////////////////////////////////////////////////////////////////////////////////////////////////////

	/**
	 * Configures the handler for the OPTIONS HTTP method.
	 *
	 * @param handler the handler to be delegated for OPTIONS HTTP method
	 *
	 * @return this dispatcher
	 *
	 * @throws NullPointerException if {@code handler} is null
	 */
	public Router options(final Handler handler) {
		return method(OPTIONS, handler);
	}


	/**
	 * Configures the handler for the HEAD HTTP method.
	 *
	 * @param handler the handler to be delegated for HEAD HTTP method
	 *
	 * @return this dispatcher
	 *
	 * @throws NullPointerException if {@code handler} is null
	 */
	public Router head(final Handler handler) {
		return method(HEAD, handler);
	}

	/**
	 * Configures the handler for the GET HTTP method.
	 *
	 * @param handler the handler to be delegated for GET HTTP method
	 *
	 * @return this dispatcher
	 *
	 * @throws NullPointerException if {@code handler} is null
	 */
	public Router get(final Handler handler) {
		return method(GET, handler);
	}


	/**
	 * Configures the handler for the POST HTTP method.
	 *
	 * @param handler the handler to be delegated for POST HTTP method
	 *
	 * @return this dispatcher
	 *
	 * @throws NullPointerException if {@code handler} is null
	 */
	public Router post(final Handler handler) {
		return method(POST, handler);
	}

	/**
	 * Configures the handler for the PUT HTTP method.
	 *
	 * @param handler the handler to be delegated for HTTP PUT method
	 *
	 * @return this dispatcher
	 *
	 * @throws NullPointerException if {@code handler} is null
	 */
	public Router put(final Handler handler) {
		return method(PUT, handler);
	}

	/**
	 * Configures the handler for the PATCH HTTP method.
	 *
	 * @param handler the handler to be delegated for PATCH HTTP method
	 *
	 * @return this dispatcher
	 *
	 * @throws NullPointerException if {@code handler} is null
	 */
	public Router patch(final Handler handler) {
		return method(PATCH, handler);
	}

	/**
	 * Configures the handler for the DELETE HTTP method.
	 *
	 * @param handler the handler to be delegated for DELETE HTTP method
	 *
	 * @return this dispatcher
	 *
	 * @throws NullPointerException if {@code handler} is null
	 */
	public Router delete(final Handler handler) {
		return method(DELETE, handler);
	}


	/**
	 * Configures the handler for a HTTP method.
	 *
	 * @param method  the HTTP method whose handler is to be configured
	 * @param handler the handler to be delegated for {@code method}
	 *
	 * @return this dispatcher
	 *
	 * @throws NullPointerException if either {@code method} or {@code handler} is null
	 */
	public Router method(final String method, final Handler handler) {

		if ( method == null ) {
			throw new NullPointerException("null method");
		}

		if ( handler == null ) {
			throw new NullPointerException("null handler");
		}

		if ( method.equals(GET) ) {
			methods.putIfAbsent(HEAD, this::head);
		}

		methods.put(method, handler);

		return this;
	}


	////////////////////////////////////////////////////////////////////////////////////////////////////////////////////

	@Override public Response handle(final Request request, final Function<Request, Response> forward) {

		if ( request == null ) {
			throw new NullPointerException("null request");
		}

		return routes.values().stream()

				.map(route -> route.handle(request, forward))

				.filter(Objects::nonNull)
				.findFirst()

				.orElseGet(() -> (

						methods.isEmpty() ? status(NotFound)
								: methods.getOrDefault(request.method(), this::options)

				).handle(request, forward));
	}


	////////////////////////////////////////////////////////////////////////////////////////////////////////////////////

	private Handler route(
			final String prefix, final String suffix, final Handler handler
	) {

		final Collection<String> keys=new LinkedHashSet<>();

		final Matcher scanner=KeyPattern.matcher(prefix.isEmpty() ? "" : Pattern.quote(prefix));

		final StringBuilder buffer=new StringBuilder(2*(prefix.length()+suffix.length())).append("(");

		while ( scanner.find() ) { // collect placeholder keys and replace with wildcard step patterns

			final String key=scanner.group("key");

			if ( !key.isEmpty() && !keys.add(key) ) {
				throw new IllegalArgumentException("repeated placeholder key <"+key+">");
			}

			scanner.appendReplacement(buffer, key.isEmpty()
					? "\\\\E[^/]*\\\\Q"
					: "\\\\E(?<${key}>[^/]*)\\\\Q"
			);

		}

		scanner.appendTail(buffer).append(suffix.isEmpty() ? ")" : ")(/.*)");

		final Pattern pattern=Pattern.compile(buffer.toString());

		return (request, forward) -> {

			final String head=request.get(RoutingPrefix);
			final String tail=request.path().substring(head.length());

			return Optional.of(pattern.matcher(tail))

					.filter(Matcher::matches)

					.map(matcher -> {

						keys.forEach(key -> request.parameter(key, URLDecoder.decode(matcher.group(key), UTF_8)));

						return handler.handle(request.set(RoutingPrefix, head+matcher.group(1)), forward);

					})

					.orElse(null);

		};
	}


	private Response head(final Request request, final Function<Request, Response> forward) {
		return handle(request.method(GET), forward).map(response -> response
				.headers("Content-Length", emptyList())
				.body(output(), target -> { })
		);
	}

<<<<<<< HEAD
	private Response options(final Request request, final Function<Request, Response> forward) {
		return request.reply(response -> response
=======
	private Response options(final Request request) {
		return request.reply().map(response -> response
>>>>>>> dce0e7bf
				.status(request.method().equals(OPTIONS) ? OK : MethodNotAllowed)
				.headers("Allow", Stream.of(Set.of(OPTIONS), methods.keySet())
						.flatMap(Collection::stream)
						.collect(toList())
				)
		);
	}

}<|MERGE_RESOLUTION|>--- conflicted
+++ resolved
@@ -378,13 +378,8 @@
 		);
 	}
 
-<<<<<<< HEAD
 	private Response options(final Request request, final Function<Request, Response> forward) {
-		return request.reply(response -> response
-=======
-	private Response options(final Request request) {
 		return request.reply().map(response -> response
->>>>>>> dce0e7bf
 				.status(request.method().equals(OPTIONS) ? OK : MethodNotAllowed)
 				.headers("Allow", Stream.of(Set.of(OPTIONS), methods.keySet())
 						.flatMap(Collection::stream)
