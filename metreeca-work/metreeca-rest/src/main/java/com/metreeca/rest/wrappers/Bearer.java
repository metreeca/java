/*
 * Copyright © 2013-2022 Metreeca srl
 *
 * Licensed under the Apache License, Version 2.0 (the "License");
 * you may not use this file except in compliance with the License.
 * You may obtain a copy of the License at
 *
 *     http://www.apache.org/licenses/LICENSE-2.0
 *
 * Unless required by applicable law or agreed to in writing, software
 * distributed under the License is distributed on an "AS IS" BASIS,
 * WITHOUT WARRANTIES OR CONDITIONS OF ANY KIND, either express or implied.
 * See the License for the specific language governing permissions and
 * limitations under the License.
 */

package com.metreeca.rest.wrappers;

import com.metreeca.rest.*;

import java.util.Objects;
import java.util.Optional;
import java.util.function.BiFunction;
import java.util.regex.Matcher;
import java.util.regex.Pattern;
import java.util.stream.Stream;

import static java.lang.String.format;


/**
 * Bearer token authenticator.
 *
 * <p>Manages bearer token authentication protocol delegating token validation to an authentication service.</p>
 *
 * @see <a href="https://tools.ietf.org/html/rfc6750">The OAuth 2.0 Authorization Framework: Bearer Token Usage</a>
 */
public final class Bearer implements Wrapper {

	private static final Pattern BearerPattern=Pattern.compile("\\s*Bearer\\s*(?<token>\\S*)\\s*");

	/**
	 * Creates a key-based bearer token authenticator.
	 *
	 * @param key   the fixed key to be presented as bearer token; will match no request if empty
	 * @param roles a collection of values uniquely identifying the roles to be {@linkplain Request#role(Object...)
	 *              assigned} to the request user on successful {@code key} validation
	 *
	 * @return a new key-based bearer token authenticator
	 *
	 * @throws NullPointerException if {@code roles} is null or contains a {@code null} value
	 */
	public static Bearer bearer(final String key, final Object... roles) {

		if ( key == null ) {
			throw new NullPointerException("null key");
		}

		if ( roles == null || Stream.of(roles).anyMatch(Objects::isNull) ) {
			throw new NullPointerException("null roles");
		}

		return new Bearer(key.isEmpty()
				? (token, request) -> Optional.empty()
				: (token, request) -> token.equals(key) ? Optional.of(request.roles(roles)) : Optional.empty()
		);
	}

	/**
	 * Creates a bearer token authenticator.
	 *
	 * @param authenticator the delegated authentication service; takes as argument the bearer token presented with the
	 *                      request and the request itself; returns an optional configured request on successful token
	 *                      validation or an empty optional otherwise
	 *
	 * @return a new a bearer token authenticator
	 *
	 * @throws NullPointerException if {@code authenticator} is null
	 */
	public static Bearer bearer(final BiFunction<? super String, ? super Request, Optional<Request>> authenticator) {

		if ( authenticator == null ) {
			throw new NullPointerException("null authenticator");
		}

		return new Bearer(authenticator);
	}


	////////////////////////////////////////////////////////////////////////////////////////////////////////////////////

	private final BiFunction<? super String, ? super Request, Optional<Request>> authenticator;


	private Bearer(final BiFunction<? super String, ? super Request, Optional<Request>> authenticator) {
		this.authenticator=authenticator;
	}


	////////////////////////////////////////////////////////////////////////////////////////////////////////////////////

	@Override public Handler wrap(final Handler handler) {
		return handler
				.with(challenger())
				.with(authenticator());
	}


	////////////////////////////////////////////////////////////////////////////////////////////////////////////////////

	/**
	 * @return a wrapper adding authentication challenge to unauthorized responses, unless already provided by nested
	 * authorization schemes
	 */
	private Wrapper challenger() {
<<<<<<< HEAD
		return handler -> (request, next) -> handler.handle(request, next).map(response ->
                response.status() == Response.Unauthorized && response.headers("WWW-Authenticate").isEmpty()
                        ? response.header("WWW-Authenticate", format("Bearer realm=\"%s\"", request.base()))
                        : response
        );
=======
		return handler -> request -> handler.handle(request).map(response ->
				response.status() == Response.Unauthorized && response.header("WWW-Authenticate").isEmpty()
						? response.header("WWW-Authenticate", format("Bearer realm=\"%s\"", request.base()))
						: response
		);
>>>>>>> dce0e7bf
	}

	/**
	 * @return a wrapper managing token-based authentication
	 */
	private Wrapper authenticator() {
        return handler -> (request, next) -> {

            // !!! handle token in form/query parameter (https://tools.ietf.org/html/rfc6750#section-2)

            final String authorization=request.header("Authorization").orElse("");

            return Optional

                    .of(BearerPattern.matcher(authorization))
                    .filter(Matcher::matches)
                    .map(matcher -> matcher.group("token"))

					// bearer token > authenticate

					.map(token -> authenticator.apply(token, request)

                            // authenticated > handle request

                            .map(request1 -> handler.handle(request1, next))

							// not authenticated > report error

<<<<<<< HEAD
							.orElseGet(() -> request.reply(response -> response
                                    .status(Response.Unauthorized)
                                    .header("WWW-Authenticate", format(
                                            "Bearer realm=\"%s\", error=\"invalid_token\"", response.request().base()
                                    ))
                            ))
=======
							.orElseGet(() -> request.reply().map(response -> response
									.status(Response.Unauthorized)
									.header("WWW-Authenticate", format(
											"Bearer realm=\"%s\", error=\"invalid_token\"", response.request().base()
									))))
>>>>>>> dce0e7bf

                    )

                    // no bearer token > fall-through to other authorization schemes

                    .orElseGet(() -> handler.handle(request, next));
		};
	}

}<|MERGE_RESOLUTION|>--- conflicted
+++ resolved
@@ -113,19 +113,11 @@
 	 * authorization schemes
 	 */
 	private Wrapper challenger() {
-<<<<<<< HEAD
 		return handler -> (request, next) -> handler.handle(request, next).map(response ->
-                response.status() == Response.Unauthorized && response.headers("WWW-Authenticate").isEmpty()
+                response.status() == Response.Unauthorized && response.header("WWW-Authenticate").isEmpty()
                         ? response.header("WWW-Authenticate", format("Bearer realm=\"%s\"", request.base()))
                         : response
         );
-=======
-		return handler -> request -> handler.handle(request).map(response ->
-				response.status() == Response.Unauthorized && response.header("WWW-Authenticate").isEmpty()
-						? response.header("WWW-Authenticate", format("Bearer realm=\"%s\"", request.base()))
-						: response
-		);
->>>>>>> dce0e7bf
 	}
 
 	/**
@@ -154,20 +146,11 @@
 
 							// not authenticated > report error
 
-<<<<<<< HEAD
-							.orElseGet(() -> request.reply(response -> response
+							.orElseGet(() -> request.reply().map(response -> response
                                     .status(Response.Unauthorized)
                                     .header("WWW-Authenticate", format(
                                             "Bearer realm=\"%s\", error=\"invalid_token\"", response.request().base()
-                                    ))
-                            ))
-=======
-							.orElseGet(() -> request.reply().map(response -> response
-									.status(Response.Unauthorized)
-									.header("WWW-Authenticate", format(
-											"Bearer realm=\"%s\", error=\"invalid_token\"", response.request().base()
 									))))
->>>>>>> dce0e7bf
 
                     )
 
