--- conflicted
+++ resolved
@@ -104,20 +104,12 @@
 
             final Shape shape=request.get(shape());
 
-<<<<<<< HEAD
-            return request.body(jsonld()).fold(request::reply, frame -> engine.update(frame, shape)
-
-                    .map(iri -> request.reply(status(NoContent)))
-
-                    .orElseGet(() -> request.reply(status(NotFound))) // !!! 410 Gone if previously known
-=======
 			return request.body(jsonld()).fold(mapper -> request.reply().map(mapper), frame -> engine.update(frame,
 							shape)
 
 					.map(iri -> request.reply(NoContent))
 
 					.orElseGet(() -> request.reply(NotFound)) // !!! 410 Gone if previously known
->>>>>>> dce0e7bf
 
             );
 
