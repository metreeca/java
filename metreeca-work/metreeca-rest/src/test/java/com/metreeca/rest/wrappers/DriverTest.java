/*
 * Copyright © 2013-2022 Metreeca srl
 *
 * Licensed under the Apache License, Version 2.0 (the "License");
 * you may not use this file except in compliance with the License.
 * You may obtain a copy of the License at
 *
 *     http://www.apache.org/licenses/LICENSE-2.0
 *
 * Unless required by applicable law or agreed to in writing, software
 * distributed under the License is distributed on an "AS IS" BASIS,
 * WITHOUT WARRANTIES OR CONDITIONS OF ANY KIND, either express or implied.
 * See the License for the specific language governing permissions and
 * limitations under the License.
 */

package com.metreeca.rest.wrappers;

import com.metreeca.json.Shape;
import com.metreeca.rest.Request;

import org.eclipse.rdf4j.model.vocabulary.RDF;
import org.junit.jupiter.api.Test;

import static com.metreeca.json.shapes.Clazz.clazz;
import static com.metreeca.rest.RequestAssert.assertThat;
import static com.metreeca.rest.Response.OK;
import static com.metreeca.rest.ResponseAssert.assertThat;
import static com.metreeca.rest.formats.JSONLDFormat.shape;
import static com.metreeca.rest.wrappers.Driver.driver;

import static org.assertj.core.api.Assertions.assertThat;


final class DriverTest {

    @Test void testConfigureRequestShape() {

        final Shape test=clazz(RDF.NIL);

        driver(test)

<<<<<<< HEAD
                .wrap((request, next) -> {
=======
				.wrap(request -> {
>>>>>>> dce0e7bf

                    assertThat(request)
                            .hasAttribute(shape(), shape -> assertThat(shape).isEqualTo(shape));

<<<<<<< HEAD
                    return request.reply(OK);

                })
=======
					return request.reply(OK);

				})
>>>>>>> dce0e7bf

                .handle(new Request(), Request::reply)

<<<<<<< HEAD
                .accept(response -> assertThat(response)
                        .hasStatus(OK)
                );
    }
=======
				.map(response -> assertThat(response)
						.hasStatus(OK)
				);
	}
>>>>>>> dce0e7bf

}<|MERGE_RESOLUTION|>--- conflicted
+++ resolved
@@ -40,37 +40,20 @@
 
         driver(test)
 
-<<<<<<< HEAD
                 .wrap((request, next) -> {
-=======
-				.wrap(request -> {
->>>>>>> dce0e7bf
 
                     assertThat(request)
                             .hasAttribute(shape(), shape -> assertThat(shape).isEqualTo(shape));
 
-<<<<<<< HEAD
                     return request.reply(OK);
 
                 })
-=======
-					return request.reply(OK);
-
-				})
->>>>>>> dce0e7bf
 
                 .handle(new Request(), Request::reply)
 
-<<<<<<< HEAD
-                .accept(response -> assertThat(response)
+				.map(response -> assertThat(response)
                         .hasStatus(OK)
                 );
     }
-=======
-				.map(response -> assertThat(response)
-						.hasStatus(OK)
-				);
-	}
->>>>>>> dce0e7bf
 
 }