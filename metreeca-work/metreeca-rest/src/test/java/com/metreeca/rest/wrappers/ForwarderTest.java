/*
 * Copyright © 2013-2022 Metreeca srl
 *
 * Licensed under the Apache License, Version 2.0 (the "License");
 * you may not use this file except in compliance with the License.
 * You may obtain a copy of the License at
 *
 *     http://www.apache.org/licenses/LICENSE-2.0
 *
 * Unless required by applicable law or agreed to in writing, software
 * distributed under the License is distributed on an "AS IS" BASIS,
 * WITHOUT WARRANTIES OR CONDITIONS OF ANY KIND, either express or implied.
 * See the License for the specific language governing permissions and
 * limitations under the License.
 */

package com.metreeca.rest.wrappers;

import com.metreeca.rest.Handler;
import com.metreeca.rest.Request;

import org.junit.jupiter.api.Test;

import static com.metreeca.rest.Response.MovedPermanently;
import static com.metreeca.rest.Response.OK;
import static com.metreeca.rest.ResponseAssert.assertThat;

final class ForwarderTest {

    private final Handler relocator=Forwarder.forwarder()

			.rewrite("(http://example)(?:\\.\\w+)/(.*)", "$1.com/$2")
			.rewrite("http:(.*)", "https:$1")

<<<<<<< HEAD
            .wrap((request, next) -> request.reply(OK));
=======
			.wrap(request -> request.reply(OK));
>>>>>>> dce0e7bf


    @Test void testRelocate() {
        relocator

                .handle(new Request()
                                .base("http://example.org/")
                                .path("/path"),
                        Request::reply
                )

<<<<<<< HEAD
                .accept(response -> assertThat(response)
                        .hasStatus(MovedPermanently)
                        .hasHeader("Location", "https://example.com/path")
                );
    }
=======
				.map(response -> assertThat(response)
						.hasStatus(MovedPermanently)
						.hasHeader("Location", "https://example.com/path")
				);
	}
>>>>>>> dce0e7bf

    @Test void testForward() {
        relocator

                .handle(new Request()
                                .base("https://example.com/")
                                .path("/path"),
                        Request::reply
                )

<<<<<<< HEAD
                .accept(response -> assertThat(response)
                        .hasStatus(OK)
                        .doesNotHaveHeader("Location")
                );
    }
=======
				.map(response -> assertThat(response)
						.hasStatus(OK)
						.doesNotHaveHeader("Location")
				);
	}
>>>>>>> dce0e7bf

}<|MERGE_RESOLUTION|>--- conflicted
+++ resolved
@@ -32,11 +32,7 @@
 			.rewrite("(http://example)(?:\\.\\w+)/(.*)", "$1.com/$2")
 			.rewrite("http:(.*)", "https:$1")
 
-<<<<<<< HEAD
-            .wrap((request, next) -> request.reply(OK));
-=======
-			.wrap(request -> request.reply(OK));
->>>>>>> dce0e7bf
+			.wrap((request, next) -> request.reply(OK));
 
 
     @Test void testRelocate() {
@@ -48,19 +44,11 @@
                         Request::reply
                 )
 
-<<<<<<< HEAD
-                .accept(response -> assertThat(response)
+				.map(response -> assertThat(response)
                         .hasStatus(MovedPermanently)
                         .hasHeader("Location", "https://example.com/path")
                 );
     }
-=======
-				.map(response -> assertThat(response)
-						.hasStatus(MovedPermanently)
-						.hasHeader("Location", "https://example.com/path")
-				);
-	}
->>>>>>> dce0e7bf
 
     @Test void testForward() {
         relocator
@@ -71,18 +59,10 @@
                         Request::reply
                 )
 
-<<<<<<< HEAD
-                .accept(response -> assertThat(response)
+				.map(response -> assertThat(response)
                         .hasStatus(OK)
                         .doesNotHaveHeader("Location")
                 );
     }
-=======
-				.map(response -> assertThat(response)
-						.hasStatus(OK)
-						.doesNotHaveHeader("Location")
-				);
-	}
->>>>>>> dce0e7bf
 
 }