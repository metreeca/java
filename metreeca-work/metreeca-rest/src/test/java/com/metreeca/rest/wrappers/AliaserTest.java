--- conflicted
+++ resolved
@@ -55,11 +55,7 @@
 	@Test void testRedirectAliasedItem() {
 		exec(() -> aliaser("/canonical")
 
-<<<<<<< HEAD
 				.wrap((Request request, final Function<Request, Response> next) -> request.reply(OK))
-=======
-				.wrap((Request request) -> request.reply(OK))
->>>>>>> dce0e7bf
 
 				.handle(request("/alias"), Request::reply)
 
@@ -73,11 +69,7 @@
 	@Test void testForwardIdempotentItems() {
 		exec(() -> aliaser("/alias")
 
-<<<<<<< HEAD
 				.wrap((Request request, final Function<Request, Response> next) -> request.reply(OK))
-=======
-				.wrap((Request request) -> request.reply(OK))
->>>>>>> dce0e7bf
 
 				.handle(request("/alias"), Request::reply)
 
@@ -90,11 +82,7 @@
 	@Test void testForwardOtherItems() {
 		exec(() -> aliaser("/canonical")
 
-<<<<<<< HEAD
 				.wrap((Request request, final Function<Request, Response> next) -> request.reply(OK))
-=======
-				.wrap((Request request) -> request.reply(OK))
->>>>>>> dce0e7bf
 
 				.handle(request("/other"), Request::reply)
 
