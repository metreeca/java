<?xml version="1.0" encoding="UTF-8"?>

<!--~~~~~~~~~~~~~~~~~~~~~~~~~~~~~~~~~~~~~~~~~~~~~~~~~~~~~~~~~~~~~~~~~~~~~~~~~~~~~~~~~~~~~~~~~~~~~~~~~~~~~~~~~~~~~~~~~~~~
  Copyright © 2013-2022 Metreeca srl

  Licensed under the Apache License, Version 2.0 (the "License");
  you may not use this file except in compliance with the License.
  You may obtain a copy of the License at

      http://www.apache.org/licenses/LICENSE-2.0

  Unless required by applicable law or agreed to in writing, software
  distributed under the License is distributed on an "AS IS" BASIS,
  WITHOUT WARRANTIES OR CONDITIONS OF ANY KIND, either express or implied.
  See the License for the specific language governing permissions and
  limitations under the License.
  ~~~~~~~~~~~~~~~~~~~~~~~~~~~~~~~~~~~~~~~~~~~~~~~~~~~~~~~~~~~~~~~~~~~~~~~~~~~~~~~~~~~~~~~~~~~~~~~~~~~~~~~~~~~~~~~~~~~-->

<project xmlns="http://maven.apache.org/POM/4.0.0"
         xmlns:xsi="http://www.w3.org/2001/XMLSchema-instance"
         xsi:schemaLocation="http://maven.apache.org/POM/4.0.0 http://maven.apache.org/xsd/maven-4.0.0.xsd">

	<modelVersion>4.0.0</modelVersion>

	<parent>
		<groupId>com.metreeca</groupId>
		<artifactId>metreeca-mime</artifactId>
<<<<<<< HEAD
		<version>0.2.0</version>
	</parent>

	<artifactId>metreeca-xml</artifactId>
	<version>0.2.0</version>
=======
		<version>${revision}</version>
	</parent>

	<artifactId>metreeca-xml</artifactId>
>>>>>>> ce2d6849

	<name>Metreeca XML Data Connector</name>
	<description>Connector kit for XML data.</description>

	<dependencies>

		<dependency>
			<groupId>com.metreeca</groupId>
			<artifactId>metreeca-rest</artifactId>
		</dependency>

		<dependency> <!-- https://jsoup.org/ -->
			<groupId>org.jsoup</groupId>
			<artifactId>jsoup</artifactId>
			<version>1.14.3</version>
		</dependency>

	</dependencies>

</project><|MERGE_RESOLUTION|>--- conflicted
+++ resolved
@@ -25,18 +25,10 @@
 	<parent>
 		<groupId>com.metreeca</groupId>
 		<artifactId>metreeca-mime</artifactId>
-<<<<<<< HEAD
-		<version>0.2.0</version>
-	</parent>
-
-	<artifactId>metreeca-xml</artifactId>
-	<version>0.2.0</version>
-=======
 		<version>${revision}</version>
 	</parent>
 
 	<artifactId>metreeca-xml</artifactId>
->>>>>>> ce2d6849
 
 	<name>Metreeca XML Data Connector</name>
 	<description>Connector kit for XML data.</description>
