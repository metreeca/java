--- conflicted
+++ resolved
@@ -24,18 +24,10 @@
 	<parent>
 		<groupId>com.metreeca</groupId>
 		<artifactId>metreeca-mime</artifactId>
-<<<<<<< HEAD
-		<version>0.2.0</version>
-	</parent>
-
-	<artifactId>metreeca-rdf</artifactId>
-	<version>0.2.0</version>
-=======
 		<version>${revision}</version>
 	</parent>
 
 	<artifactId>metreeca-rdf</artifactId>
->>>>>>> ce2d6849
 
 	<name>Metreeca RDF Data Connector</name>
 	<description>Connector kit for RDF data.</description>
