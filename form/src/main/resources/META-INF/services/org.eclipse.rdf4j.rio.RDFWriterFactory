#
# Copyright © 2013-2019 Metreeca srl. All rights reserved.
#
# This file is part of Metreeca.
#
# Metreeca is free software: you can redistribute it and/or modify it under the terms
# of the GNU Affero General Public License as published by the Free Software Foundation,
# either version 3 of the License, or(at your option) any later version.
#
# Metreeca is distributed in the hope that it will be useful, but WITHOUT ANY WARRANTY;
# without even the implied warranty of MERCHANTABILITY or FITNESS FOR A PARTICULAR PURPOSE.
# See the GNU Affero General Public License for more details.
#
# You should have received a copy of the GNU Affero General Public License along with Metreeca.
# If not, see <http://www.gnu.org/licenses/>.
#

<<<<<<< HEAD
#
# Copyright © 2013-2019 Metreeca srl. All rights reserved.
#
# This file is part of Metreeca.
#
# Metreeca is free software: you can redistribute it and/or modify it under the terms
# of the GNU Affero General Public License as published by the Free Software Foundation,
# either version 3 of the License, or(at your option) any later version.
#
# Metreeca is distributed in the hope that it will be useful, but WITHOUT ANY WARRANTY;
# without even the implied warranty of MERCHANTABILITY or FITNESS FOR A PARTICULAR PURPOSE.
# See the GNU Affero General Public License for more details.
#
# You should have received a copy of the GNU Affero General Public License along with Metreeca.
# If not, see <http://www.gnu.org/licenses/>.
#

#
# Copyright © 2013-2018 Metreeca srl. All rights reserved.
#
# This file is part of Metreeca.
#
# Metreeca is free software: you can redistribute it and/or modify it under the terms
# of the GNU Affero General Public License as published by the Free Software Foundation,
# either version 3 of the License, or(at your option) any later version.
#
# Metreeca is distributed in the hope that it will be useful, but WITHOUT ANY WARRANTY;
# without even the implied warranty of MERCHANTABILITY or FITNESS FOR A PARTICULAR PURPOSE.
# See the GNU Affero General Public License for more details.
#
# You should have received a copy of the GNU Affero General Public License along with Metreeca.
# If not, see <http://www.gnu.org/licenses/>.
#

=======
>>>>>>> c2c6a0f5
com.metreeca.form.codecs.JSONWriterFactory<|MERGE_RESOLUTION|>--- conflicted
+++ resolved
@@ -15,41 +15,4 @@
 # If not, see <http://www.gnu.org/licenses/>.
 #
 
-<<<<<<< HEAD
-#
-# Copyright © 2013-2019 Metreeca srl. All rights reserved.
-#
-# This file is part of Metreeca.
-#
-# Metreeca is free software: you can redistribute it and/or modify it under the terms
-# of the GNU Affero General Public License as published by the Free Software Foundation,
-# either version 3 of the License, or(at your option) any later version.
-#
-# Metreeca is distributed in the hope that it will be useful, but WITHOUT ANY WARRANTY;
-# without even the implied warranty of MERCHANTABILITY or FITNESS FOR A PARTICULAR PURPOSE.
-# See the GNU Affero General Public License for more details.
-#
-# You should have received a copy of the GNU Affero General Public License along with Metreeca.
-# If not, see <http://www.gnu.org/licenses/>.
-#
-
-#
-# Copyright © 2013-2018 Metreeca srl. All rights reserved.
-#
-# This file is part of Metreeca.
-#
-# Metreeca is free software: you can redistribute it and/or modify it under the terms
-# of the GNU Affero General Public License as published by the Free Software Foundation,
-# either version 3 of the License, or(at your option) any later version.
-#
-# Metreeca is distributed in the hope that it will be useful, but WITHOUT ANY WARRANTY;
-# without even the implied warranty of MERCHANTABILITY or FITNESS FOR A PARTICULAR PURPOSE.
-# See the GNU Affero General Public License for more details.
-#
-# You should have received a copy of the GNU Affero General Public License along with Metreeca.
-# If not, see <http://www.gnu.org/licenses/>.
-#
-
-=======
->>>>>>> c2c6a0f5
 com.metreeca.form.codecs.JSONWriterFactory