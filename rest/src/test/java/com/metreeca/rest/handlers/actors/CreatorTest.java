--- conflicted
+++ resolved
@@ -81,13 +81,7 @@
 	}
 
 
-<<<<<<< HEAD
-	private Function<Request, Request> body(final String rdf) {
-		return request -> request.body(input(), () -> Codecs.input(new StringReader(rdf)));
-	}
-=======
 	@Nested final class Simple {
->>>>>>> c2c6a0f5
 
 		@Test void testCreate() {
 			exec(() -> new Creator()
