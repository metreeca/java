--- conflicted
+++ resolved
@@ -103,45 +103,9 @@
 
 				.handle(request().query("specs"))
 
-<<<<<<< HEAD
-				.accept(response -> {
-
-					assertEquals(OK, response.status());
-
-					final Model model=new LinkedHashModel(response
-							.body(rdf())
-							.value()
-							.orElseGet(() -> fail("missing RDF body"))
-					);
-
-					final Optional<Resource> specs=model
-							.filter(response.item(), LDP.CONSTRAINED_BY, null)
-							.objects()
-							.stream()
-							.map(v -> (Resource)v)
-							.findFirst();
-
-					final Optional<Resource> relate=specs.flatMap(s -> model
-							.filter(s, Form.relate, null)
-							.objects()
-							.stream()
-							.map(v -> (Resource)v)
-							.findFirst()
-					);
-
-					final Optional<Shape> shape=relate.map(r -> new ShapeCodec().decode(r, model));
-
-					assertTrue(specs.isPresent());
-					assertTrue(relate.isPresent());
-
-					assertEquals(RootShape, shape.orElseGet(() -> fail("missing relate specs")));
-
-				});
-=======
 				.accept(response -> assertThat(response)
 						.hasStatus(OK)
 						.hasBody(text()));
->>>>>>> c2c6a0f5
 	}
 
 }