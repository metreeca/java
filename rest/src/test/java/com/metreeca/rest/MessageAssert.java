--- conflicted
+++ resolved
@@ -169,7 +169,49 @@
 	////////////////////////////////////////////////////////////////////////////////////////////////////////////////////
 
 
-<<<<<<< HEAD
+	public A hasBody(final Format<?> format) {
+
+		if ( format == null ) {
+			throw new NullPointerException("null format");
+		}
+
+		return hasBody(format, body -> {});
+	}
+
+	public <V> A hasBody(final Format<V> format, final Consumer<V> assertions) {
+
+		if ( format == null ) {
+			throw new NullPointerException("null format");
+		}
+
+		if ( assertions == null ) {
+			throw new NullPointerException("null assertions");
+		}
+
+		isNotNull();
+
+		return actual.body(format).fold(
+
+				value -> {
+
+					assertions.accept(value);
+
+					return myself;
+
+				},
+
+				error -> fail(
+						"expected response to have a <%s> body but was unable to retrieve one (%s)",
+						format.getClass().getSimpleName(), error
+				)
+		);
+	}
+
+
+	public A doesNotHaveBody() {
+
+		isNotNull();
+
 		actual.body(DataFormat.data()).value().ifPresent(data -> {
 			if ( data.length > 0 ) {
 				failWithMessage("expected empty body but had binary body of length <%d>", data.length);
@@ -184,100 +226,22 @@
 				);
 			}
 		});
-=======
-	public A hasBody(final Format<?> format) {
+
+		return myself;
+	}
+
+	public A doesNotHaveBody(final Format<?> format) {
 
 		if ( format == null ) {
 			throw new NullPointerException("null format");
 		}
->>>>>>> c2c6a0f5
-
-		return hasBody(format, body -> {});
-	}
-
-	public <V> A hasBody(final Format<V> format, final Consumer<V> assertions) {
-
-		if ( format == null ) {
-			throw new NullPointerException("null format");
-		}
-
-		if ( assertions == null ) {
-			throw new NullPointerException("null assertions");
-		}
-
-		isNotNull();
-
-		return actual.body(format).fold(
-<<<<<<< HEAD
-				value -> fail("expected response to have no <%s> body but has one"),
-				error -> myself
-		);
-	}
-=======
->>>>>>> c2c6a0f5
-
-				value -> {
-
-					assertions.accept(value);
-
-					return myself;
-
-				},
-
-<<<<<<< HEAD
-		return actual.body(format).fold(
-				value -> myself,
-=======
->>>>>>> c2c6a0f5
-				error -> fail(
-						"expected response to have a <%s> body but was unable to retrieve one (%s)",
-						format.getClass().getSimpleName(), error
-				)
-		);
-	}
-
-
-	public A doesNotHaveBody() {
-
-		isNotNull();
-
-		actual.body(DataFormat.data()).value().ifPresent(data -> {
-			if ( data.length > 0 ) {
-				failWithMessage("expected empty body but had binary body of length <%d>", data.length);
-			}
-		});
-
-		actual.body(TextFormat.text()).value().ifPresent(text -> {
-			if ( !text.isEmpty() ) {
-				failWithMessage(
-						"expected empty body but had textual body of length <%d> (%s)",
-						text.length(), clip(text)
-				);
-			}
-		});
-
-		return myself;
-	}
-
-	public A doesNotHaveBody(final Format<?> format) {
-
-		if ( format == null ) {
-			throw new NullPointerException("null format");
-		}
-
-		isNotNull();
-
-<<<<<<< HEAD
-		return actual.body(format).fold(mapper, error -> fail(
-				"expected response to have a <%s> body but was unable to retrieve one (%s)",
-				format.getClass().getSimpleName(), error
-		));
-=======
+
+		isNotNull();
+
 		return actual.body(format).fold(
 				value -> fail("expected response to have no <%s> body but has one"),
 				error -> myself
 		);
->>>>>>> c2c6a0f5
 	}
 
 }