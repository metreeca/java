/*
 * Copyright © 2013-2018 Metreeca srl. All rights reserved.
 *
 * This file is part of Metreeca.
 *
 * Metreeca is free software: you can redistribute it and/or modify it under the terms
 * of the GNU Affero General Public License as published by the Free Software Foundation,
 * either version 3 of the License, or(at your option) any later version.
 *
 * Metreeca is distributed in the hope that it will be useful, but WITHOUT ANY WARRANTY;
 * without even the implied warranty of MERCHANTABILITY or FITNESS FOR A PARTICULAR PURPOSE.
 * See the GNU Affero General Public License for more details.
 *
 * You should have received a copy of the GNU Affero General Public License along with Metreeca.
 * If not, see <http://www.gnu.org/licenses/>.
 */

package com.metreeca.rest;

import com.metreeca.form.things.Codecs;
import com.metreeca.rest.formats.TextFormat;

import java.io.*;
<<<<<<< HEAD
import java.util.Collection;
import java.util.function.Function;
=======
import java.util.logging.Level;
import java.util.logging.Logger;
>>>>>>> b3301775

import static com.metreeca.rest.formats.InputFormat.input;
import static com.metreeca.rest.formats.OutputFormat.output;
import static com.metreeca.rest.formats.ReaderFormat.reader;
import static com.metreeca.rest.formats.WriterFormat.writer;


public final class ResponseAssert extends MessageAssert<ResponseAssert, Response> {

	public static ResponseAssert assertThat(final Response response) {

		if ( response != null ) {

			final Cache cache=new Cache(response);

			if ( !response.body(input()).get().isPresent() ) {
				response.body(input()).set(cache::input); // cache binary body
			}

			if ( !response.body(reader()).get().isPresent() ) {
				response.body(reader()).set(cache::reader); // cache textual body
			}

			final StringBuilder builder=new StringBuilder(2500);

			builder.append(response.status()).append('\n');

			response.headers().forEach((name, values) -> values.forEach(value ->
					builder.append(name).append(": ").append(value).append('\n')
			));

			builder.append('\n');

			response.body(TextFormat.text()).use(text -> {
				if ( !text.isEmpty() ) {

					final int limit=builder.capacity();

					builder.append(text.length() <= limit ? text : text.substring(0, limit)+"\n⋮").append("\n\n");
				}
			});

			Logger.getLogger(response.getClass().getName()).log(
					response.success() ? Level.INFO : Level.WARNING,
					builder.toString(),
					response.cause().orElse(null)
			);

		}

		return new ResponseAssert(response);
	}


	////////////////////////////////////////////////////////////////////////////////////////////////////////////////////

	private ResponseAssert(final Response actual) {
		super(actual, ResponseAssert.class);
	}


	////////////////////////////////////////////////////////////////////////////////////////////////////////////////////

	public ResponseAssert isSuccess() {

		isNotNull();

		if ( !actual.success() ) {
			failWithMessage("expected response to be success but was <%d>", actual.status());
		}

		return this;
	}

	public ResponseAssert hasStatus(final int expected) {

		isNotNull();

		if ( actual.status() != expected ) {
			failWithMessage("expected response status to be <%d> was <%d>", expected, actual.status());
		}

		return this;
	}

<<<<<<< HEAD

	public ResponseAssert hasHeader(final String name) {

		if ( name == null ) {
			throw new NullPointerException("null name");
		}

		isNotNull();

		final Collection<String> values=actual.headers(name);

		if ( values.isEmpty() ) {
			failWithMessage("expected response to have <%s> headers but has none", name);
		}

		return this;
	}

	public ResponseAssert doesNotHaveHeader(final String name) {

		if ( name == null ) {
			throw new NullPointerException("null name");
		}

		isNotNull();

		final Collection<String> values=actual.headers(name);

		if ( !values.isEmpty() ) {
			failWithMessage("expected response to have no <%s> headers but has <%s>", name, values);
		}

		return this;
	}


	public ResponseAssert hasEmptyBody() {

		isNotNull();
=======
>>>>>>> b3301775

	////////////////////////////////////////////////////////////////////////////////////////////////////////////////////

	private static final class Cache {

		private final Response response;

		private byte[] data;
		private String text;


		private Cache(final Response response) {
			this.response=response;
		}


		private ByteArrayInputStream input() {

			final byte[] data=data();
			final String text=text();

			return new ByteArrayInputStream(data.length == 0 ? text.getBytes(Codecs.UTF8) : data);
		}

		private StringReader reader() {

			final String text=text();
			final byte[] data=data();

			return new StringReader(text.isEmpty() ? new String(data, Codecs.UTF8) : text);
		}


		private String text() {

			if ( text == null ) {
				try (final StringWriter buffer=new StringWriter()) {

					response.body(writer()).use(consumer -> consumer.accept(() -> buffer));

					text=buffer.toString();

				} catch ( final IOException e ) {
					throw new UncheckedIOException(e);
				}
			}

			return text;
		}

		private byte[] data() {

			if ( data == null ) {
				try (final ByteArrayOutputStream buffer=new ByteArrayOutputStream()) {

					response.body(output()).use(consumer -> consumer.accept(() -> buffer));

					data=buffer.toByteArray();

				} catch ( final IOException e ) {
					throw new UncheckedIOException(e);
				}
			}

			return data;
		}

	}

}<|MERGE_RESOLUTION|>--- conflicted
+++ resolved
@@ -21,13 +21,8 @@
 import com.metreeca.rest.formats.TextFormat;
 
 import java.io.*;
-<<<<<<< HEAD
-import java.util.Collection;
-import java.util.function.Function;
-=======
 import java.util.logging.Level;
 import java.util.logging.Logger;
->>>>>>> b3301775
 
 import static com.metreeca.rest.formats.InputFormat.input;
 import static com.metreeca.rest.formats.OutputFormat.output;
@@ -113,48 +108,6 @@
 		return this;
 	}
 
-<<<<<<< HEAD
-
-	public ResponseAssert hasHeader(final String name) {
-
-		if ( name == null ) {
-			throw new NullPointerException("null name");
-		}
-
-		isNotNull();
-
-		final Collection<String> values=actual.headers(name);
-
-		if ( values.isEmpty() ) {
-			failWithMessage("expected response to have <%s> headers but has none", name);
-		}
-
-		return this;
-	}
-
-	public ResponseAssert doesNotHaveHeader(final String name) {
-
-		if ( name == null ) {
-			throw new NullPointerException("null name");
-		}
-
-		isNotNull();
-
-		final Collection<String> values=actual.headers(name);
-
-		if ( !values.isEmpty() ) {
-			failWithMessage("expected response to have no <%s> headers but has <%s>", name, values);
-		}
-
-		return this;
-	}
-
-
-	public ResponseAssert hasEmptyBody() {
-
-		isNotNull();
-=======
->>>>>>> b3301775
 
 	////////////////////////////////////////////////////////////////////////////////////////////////////////////////////
 
