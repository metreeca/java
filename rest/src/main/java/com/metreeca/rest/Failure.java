--- conflicted
+++ resolved
@@ -190,8 +190,6 @@
 	 */
 	public Failure trace(final Focus focus) {
 
-<<<<<<< HEAD
-=======
 		if ( focus == null ) {
 			throw new NullPointerException("null focus report");
 		}
@@ -204,7 +202,6 @@
 	}
 
 
->>>>>>> c2c6a0f5
 	////////////////////////////////////////////////////////////////////////////////////////////////////////////////////
 
 	/**
@@ -225,11 +222,7 @@
 		return response
 				.status(status)
 				.cause(cause)
-<<<<<<< HEAD
-				.body(json(), ticket());
-=======
 				.body(JSONFormat.json(), ticket());
->>>>>>> c2c6a0f5
 	}
 
 
