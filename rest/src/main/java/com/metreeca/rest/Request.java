/*
 * Copyright © 2013-2019 Metreeca srl. All rights reserved.
 *
 * This file is part of Metreeca.
 *
 * Metreeca is free software: you can redistribute it and/or modify it under the terms
 * of the GNU Affero General Public License as published by the Free Software Foundation,
 * either version 3 of the License, or(at your option) any later version.
 *
 * Metreeca is distributed in the hope that it will be useful, but WITHOUT ANY WARRANTY;
 * without even the implied warranty of MERCHANTABILITY or FITNESS FOR A PARTICULAR PURPOSE.
 * See the GNU Affero General Public License for more details.
 *
 * You should have received a copy of the GNU Affero General Public License along with Metreeca.
 * If not, see <http://www.gnu.org/licenses/>.
 */

package com.metreeca.rest;

import com.metreeca.form.Form;
import com.metreeca.form.Query;
import com.metreeca.form.Shape;
import com.metreeca.form.codecs.QueryParser;
import com.metreeca.form.things.Values;

import org.eclipse.rdf4j.model.IRI;
import org.eclipse.rdf4j.model.Value;

import java.util.*;
import java.util.function.Function;

import javax.json.JsonException;

import static com.metreeca.form.things.Codecs.decode;
import static com.metreeca.form.things.Lists.list;
import static com.metreeca.form.things.Strings.upper;
import static com.metreeca.form.things.Values.iri;
import static com.metreeca.rest.Result.Error;
import static com.metreeca.rest.Result.Value;

import static java.util.Arrays.asList;
import static java.util.Collections.*;


/**
 * HTTP request.
 */
public final class Request extends Message<Request> {

	public static final String GET="GET"; // https://tools.ietf.org/html/rfc7231#section-4.3.1
	public static final String HEAD="HEAD"; // https://tools.ietf.org/html/rfc7231#section-4.3.2
	public static final String POST="POST"; // https://tools.ietf.org/html/rfc7231#section-4.3.3
	public static final String PUT="PUT"; // https://tools.ietf.org/html/rfc7231#section-4.3.4
	public static final String DELETE="DELETE"; // https://tools.ietf.org/html/rfc7231#section-4.3.5
	public static final String CONNECT="CONNECT"; // https://tools.ietf.org/html/rfc7231#section-4.3.6
	public static final String OPTIONS="OPTIONS"; // https://tools.ietf.org/html/rfc7231#section-4.3.7
	public static final String TRACE="TRACE"; // https://tools.ietf.org/html/rfc7231#section-4.3.8
	public static final String PATCH="PATCH"; // https://tools.ietf.org/html/rfc5789#section-2


	private static final Collection<String> Safe=new HashSet<>(asList(
			GET, HEAD, OPTIONS, TRACE // https://tools.ietf.org/html/rfc7231#section-4.2.1
	));


	////////////////////////////////////////////////////////////////////////////////////////////////////////////////////

	private IRI user=Form.none;
	private Set<Value> roles=singleton(Form.none);

	private String method="";
	private String base="app:/";
	private String path="/";
	private String query="";

	private final Map<String, List<String>> parameters=new LinkedHashMap<>();


	/**
	 * Retrieves the focus item IRI of this request.
	 *
	 * @return the absolute IRI obtained by concatenating {@linkplain #base() base} and {@linkplain #path() path} for
	 * this request
	 */
	@Override public IRI item() {
		return iri(base+path.substring(1));
	}

	/**
	 * Retrieves the originating request for this request.
	 *
	 * @return this request
	 */
	@Override public Request request() {
		return this;
	}


	////////////////////////////////////////////////////////////////////////////////////////////////////////////////////

	/**
	 * Creates a response for this request.
	 *
	 * @param mapper the mapping function  used to initialize the new response; must return a non-null value
	 *
	 * @return a new response {@linkplain Response#request() associated} to this request
	 *
	 * @throws NullPointerException if {@code mapper} is null or return a null value
	 */
	public Responder reply(final Function<Response, Response> mapper) {

		if ( mapper == null ) {
			throw new NullPointerException("null mapper");
		}

		return consumer -> consumer.accept(new Response(this).map(mapper));
	}


	////////////////////////////////////////////////////////////////////////////////////////////////////////////////////

	/**
	 * Checks if this request is safe.
	 *
	 * @return {@code true} if this request is <a href="https://tools.ietf.org/html/rfc7231#section-4.2.1">safe</a>,
	 * that is if it's not expected to cause any state change on the origin server ; {@code false} otherwise
	 */
	public boolean safe() {
		return Safe.contains(method);
	}

	/**
	 * Checks if this request targets a container.
	 *
	 * @return {@code true} if the {@link #path()} of this request includes a trailing slash; {@code false} otherwise
	 *
	 * @see <a href="https://www.w3.org/TR/ldp-bp/#include-a-trailing-slash-in-container-uris">Linked Data Platform Best
	 * Practices and Guidelines - § 2.6 Include a trailing slash in container URIs</a>
	 */
	public boolean container() {
		return path.endsWith("/");
	}


	/**
	 * Checks if this request if performed by a user in a target set of roles.
	 *
	 * @param roles the target set if roles to be checked
	 *
	 * @return {@code true} if this request is performed by a {@linkplain #user() user} in one of the given {@code
	 * roles}, that is if {@code roles} and  {@linkplain #roles() request roles} are not disjoint
	 */
	public boolean role(final IRI... roles) {
		return role(asList(roles));
	}

	/**
	 * Checks if this request if performed by a user in a target set of roles.
	 *
	 * @param roles the target set if roles to be checked
	 *
	 * @return {@code true} if this request is performed by a {@linkplain #user() user} in one of the given {@code
	 * roles}, that is if {@code roles} and  {@linkplain #roles() request roles} are not disjoint
	 */
	public boolean role(final Collection<IRI> roles) {

		if ( roles == null ) {
			throw new NullPointerException("null roles");
		}

		return !disjoint(this.roles, roles);
	}


	/**
	 * Retrieves the stem IRI of this request.
	 *
	 * @return the absolute IRI obtained by concatenating {@linkplain #base() base} and {@linkplain #path() path} for
	 * this request and appending a trailing slash if one is not already included in {@linkplain #path() path}
	 */
	public String stem() {
		return base+path.substring(1)+(path.endsWith("/") ? "" : "/");
	}


	/**
	 * Retrieves the shape-based query of this request.
	 *
	 * @param shape the base shape for the query
	 *
<<<<<<< HEAD
	 * @return a value result providing access to the combined query merging constraints from {@code shape} and the
	 * request {@linkplain #query() query} string, as returned by the {@linkplain QueryParser query parser}; an error
	 * result providing access to the processing failure, otherwise
=======
	 * @return a value providing access to the combined query merging constraints from {@code shape} and the request
	 * {@linkplain #query() query} string, if successfully parsed by the {@linkplain QueryParser query parser}; an error
	 * providing access to the parsing failure, otherwise
>>>>>>> c2c6a0f5
	 *
	 * @throws NullPointerException if {@code shape} is null
	 */
	public Result<Query, Failure> query(final Shape shape) {

		if ( shape == null ) {
			throw new NullPointerException("null shape");
		}

		try {

<<<<<<< HEAD
			return Value(new QueryParser(shape).parse(Codecs.decode(query())));
=======
			return Value(new QueryParser(shape).parse(decode(query())));
>>>>>>> c2c6a0f5

		} catch ( final JsonException e ) {

			return Error(new Failure()
					.status(Response.BadRequest)
					.error("query-malformed")
					.cause(e));

		} catch ( final NoSuchElementException e ) {

			return Error(new Failure()
					.status(Response.UnprocessableEntity)
					.error("query-illegal")
					.cause(e));

		}
	}


	////////////////////////////////////////////////////////////////////////////////////////////////////////////////////

	/**
	 * Retrieves the identifier of the request user.
	 *
	 * @return an absolute IRI identifying the user performing this request or {@link Form#none} if no user is
	 * authenticated
	 */
	public IRI user() { return user; }

	/**
	 * Configures the the identifier of the request user.
	 *
	 * @param user an absolute IRI identifying the user performing this request
	 *
	 * @return this request
	 *
	 * @throws NullPointerException if {@code user} is null
	 */
	public Request user(final IRI user) {

		if ( user == null ) {
			throw new NullPointerException("null user");
		}

		this.user=user;

		return this;
	}


	/**
	 * Retrieves the roles attributed to the request user.
	 *
	 * @return a set of values uniquely identifying the roles attributed to the request {@linkplain #user() user}
	 */
	public Set<Value> roles() { return unmodifiableSet(roles); }

	/**
	 * Configures the roles attributed to the request user.
	 *
	 * @param roles a collection of values uniquely identifying the roles attributed to the request {@linkplain #user()
	 *              user}
	 *
	 * @return this request
	 *
	 * @throws NullPointerException if {@code roles} is null or contains a {@code null} value
	 */
	public Request roles(final Value... roles) {
		return roles(asList(roles));
	}

	/**
	 * Configures the roles attributed to the request user.
	 *
	 * @param roles a collection of values uniquely identifying the roles attributed to the request {@linkplain #user()
	 *              user}
	 *
	 * @return this request
	 *
	 * @throws NullPointerException if {@code roles} is null or contains a {@code null} value
	 */
	public Request roles(final Collection<? extends Value> roles) {

		if ( roles == null ) {
			throw new NullPointerException("null roles");
		}

		if ( roles.contains(null) ) {
			throw new NullPointerException("null role");
		}

		this.roles=new LinkedHashSet<>(roles);

		return this;
	}


	/**
	 * Retrieves the HTTP method of this request.
	 *
	 * @return the HTTP method of this request; in upper case
	 */
	public String method() {
		return method;
	}

	/**
	 * Configures the HTTP method of this request.
	 *
	 * @param method the HTTP method for this request; will be automatically converted to upper case
	 *
	 * @return this request
	 *
	 * @throws NullPointerException if {@code method} is null
	 */
	public Request method(final String method) {

		if ( method == null ) {
			throw new NullPointerException("null method");
		}

		this.method=upper(method);

		return this;
	}


	/**
	 * Retrieves the base IRI of this request.
	 *
	 * @return the base IRI of this request, that is the base IRI if the linked data server handling the request;
	 * includes a trailing slash
	 */
	public String base() {
		return base;
	}

	/**
	 * Configures the base IRI of this request.
	 *
	 * @param base the base IRI for this request, that is the base IRI if the linked data server handling the request
	 *
	 * @return this request
	 *
	 * @throws NullPointerException     if {@code base} is null
	 * @throws IllegalArgumentException if {@code base} is not an absolute IRI or if it doesn't include a trailing
	 *                                  slash
	 */
	public Request base(final String base) {

		if ( base == null ) {
			throw new NullPointerException("null base");
		}

		if ( !Values.AbsoluteIRIPattern.matcher(base).matches() ) {
			throw new IllegalArgumentException("not an absolute base IRI");
		}

		if ( !base.endsWith("/") ) {
			throw new IllegalArgumentException("missing trailing / in base IRI");
		}

		this.base=base;

		return this;
	}


	/**
	 * Retrieves the resource path of this request.
	 *
	 * @return the resource path of this request, that is the absolute server path of the linked data resources this
	 * request refers to; includes a leading slash
	 */
	public String path() {
		return path;
	}

	/**
	 * Configures the resource path of this request.
	 *
	 * @param path the resource path of this request, that is the absolute server path of the linked data resources this
	 *             request refers to
	 *
	 * @return this request
	 *
	 * @throws NullPointerException     if {@code path} is null
	 * @throws IllegalArgumentException if {@code path} doesn't include a leading slash
	 */
	public Request path(final String path) {

		if ( path == null ) {
			throw new NullPointerException("null resource path");
		}

		if ( !path.startsWith("/") ) {
			throw new IllegalArgumentException("missing leading / in resource path");
		}

		this.path=path;

		return this;
	}


	/**
	 * Retrieves the query component of this request.
	 *
	 * @return the query component this request
	 */
	public String query() {
		return query;
	}

	/**
	 * Configures the query component of this request.
	 *
	 * @param query the query component of this request
	 *
	 * @return this request
	 *
	 * @throws NullPointerException if {@code query} is null
	 */
	public Request query(final String query) {

		if ( query == null ) {
			throw new NullPointerException("null query");
		}

		this.query=query;

		return this;
	}


	/**
	 * Retrieves request query parameters.
	 *
	 * @return an immutable and possibly empty map from query parameters names to collections of values
	 */
	public Map<String, Collection<String>> parameters() {
		return unmodifiableMap(parameters);
	}

	/**
	 * Configures request query parameters.
	 *
	 * <p>Existing values are overwritten.</p>
	 *
	 * @param parameters a map from parameter names to lists of values
	 *
	 * @return this message
	 *
	 * @throws NullPointerException if {@code parameters} is null or contains either null keys or null values
	 */
	public Request parameters(final Map<String, ? extends Collection<String>> parameters) {

		if ( parameters == null ) {
			throw new NullPointerException("null parameters");
		}

		parameters.forEach((name, value) -> { // ;( parameters.containsKey()/ContainsValue() can throw NPE

			if ( name == null ) {
				throw new NullPointerException("null parameter name");
			}

			if ( value == null ) {
				throw new NullPointerException("null parameter value");
			}

		});

		this.parameters.clear();

		parameters.forEach(this::parameters);

		return this;
	}


	/**
	 * Retrieves request query parameter value.
	 *
	 * @param name the name of the query parameter whose value is to be retrieved
	 *
	 * @return an optional value containing the first value among those returned by {@link #parameters(String)}, if one
	 * is present; an empty optional otherwise
	 *
	 * @throws NullPointerException if {@code name} is null
	 */
	public Optional<String> parameter(final String name) {

		if ( name == null ) {
			throw new NullPointerException("null name");
		}

		return parameters(name).stream().findFirst();
	}

	/**
	 * Configures request query parameter value.
	 *
	 * <p>Existing values are overwritten.</p>
	 *
	 * @param name  the name of the query parameter whose value is to be configured
	 * @param value the new value for {@code name}
	 *
	 * @return this message
	 *
	 * @throws NullPointerException if either {@code name} or {@code value} is null
	 */
	public Request parameter(final String name, final String value) {

		if ( name == null ) {
			throw new NullPointerException("null name");
		}

		if ( value == null ) {
			throw new NullPointerException("null value");
		}

		return parameters(name, value);
	}


	/**
	 * Retrieves request query parameter values.
	 *
	 * @param name the name of the query parameter whose values are to be retrieved
	 *
	 * @return an immutable and possibly empty collection of values
	 */
	public List<String> parameters(final String name) {

		if ( name == null ) {
			throw new NullPointerException("null name");
		}

		return unmodifiableList(parameters.getOrDefault(name, list()));
	}

	/**
	 * Configures request query parameter values.
	 *
	 * <p>Existing values are overwritten.</p>
	 *
	 * @param name   the name of the query parameter whose values are to be configured
	 * @param values a possibly empty collection of values
	 *
	 * @return this message
	 *
	 * @throws NullPointerException if either {@code name} or {@code values} is null or if {@code values} contains a
	 *                              {@code null} value
	 */
	public Request parameters(final String name, final String... values) {
		return parameters(name, asList(values));
	}

	/**
	 * Configures request query parameter values.
	 *
	 * <p>Existing values are overwritten.</p>
	 *
	 * @param name   the name of the query parameter whose values are to be configured
	 * @param values a possibly empty collection of values
	 *
	 * @return this message
	 *
	 * @throws NullPointerException if either {@code name} or {@code values} is null or if {@code values} contains a
	 *                              {@code null} value
	 */
	public Request parameters(final String name, final Collection<String> values) {

		if ( name == null ) {
			throw new NullPointerException("null name");
		}

		if ( values == null ) {
			throw new NullPointerException("null values");
		}

		if ( values.contains(null) ) {
			throw new NullPointerException("null value");
		}

		if ( values.isEmpty() ) {

			parameters.remove(name);

		} else {

			parameters.put(name, unmodifiableList(new ArrayList<>(values)));

		}

		return this;
	}

}<|MERGE_RESOLUTION|>--- conflicted
+++ resolved
@@ -188,15 +188,9 @@
 	 *
 	 * @param shape the base shape for the query
 	 *
-<<<<<<< HEAD
-	 * @return a value result providing access to the combined query merging constraints from {@code shape} and the
-	 * request {@linkplain #query() query} string, as returned by the {@linkplain QueryParser query parser}; an error
-	 * result providing access to the processing failure, otherwise
-=======
 	 * @return a value providing access to the combined query merging constraints from {@code shape} and the request
 	 * {@linkplain #query() query} string, if successfully parsed by the {@linkplain QueryParser query parser}; an error
 	 * providing access to the parsing failure, otherwise
->>>>>>> c2c6a0f5
 	 *
 	 * @throws NullPointerException if {@code shape} is null
 	 */
@@ -208,11 +202,7 @@
 
 		try {
 
-<<<<<<< HEAD
-			return Value(new QueryParser(shape).parse(Codecs.decode(query())));
-=======
 			return Value(new QueryParser(shape).parse(decode(query())));
->>>>>>> c2c6a0f5
 
 		} catch ( final JsonException e ) {
 
