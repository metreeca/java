--- conflicted
+++ resolved
@@ -376,20 +376,12 @@
 	/**
 	 * Retrieves the shape-based query of this request.
 	 *
-<<<<<<< HEAD
 	 * @param shape  the base shape for the query
-	 * @param parser a shape-based function mapping from JSON to {@linkplain Engine engine} specific values
-	 *
-	 * @return a value providing access to the combined query merging constraints from {@code shape} and the request
-	 * {@linkplain #query() query} string, if successfully parsed using the {@code parser}; an error providing access to
-=======
-	 * @param shape the base shape for the query
 	 * @param path  a shape-based parser mapping from a string to an {@linkplain Engine engine-specific} property path
 	 * @param value a shape-based parser mapping from a JSON value to an {@linkplain Engine engine-specific} value
 	 *
 	 * @return a value providing access to the combined query merging constraints from {@code shape} and the request
 	 * {@linkplain #query() query} string, if successfully parsed using the {@code value}; an error providing access to
->>>>>>> 951fecec
 	 * the parsing failure, otherwise
 	 *
 	 * @throws NullPointerException if any argument is null
