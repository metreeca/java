/*
 * Copyright © 2013-2019 Metreeca srl. All rights reserved.
 *
 * This file is part of Metreeca.
 *
 * Metreeca is free software: you can redistribute it and/or modify it under the terms
 * of the GNU Affero General Public License as published by the Free Software Foundation,
 * either version 3 of the License, or(at your option) any later version.
 *
 * Metreeca is distributed in the hope that it will be useful, but WITHOUT ANY WARRANTY;
 * without even the implied warranty of MERCHANTABILITY or FITNESS FOR A PARTICULAR PURPOSE.
 * See the GNU Affero General Public License for more details.
 *
 * You should have received a copy of the GNU Affero General Public License along with Metreeca.
 * If not, see <http://www.gnu.org/licenses/>.
 */

package com.metreeca.rest.wrappers;

import com.metreeca.rest.*;
import com.metreeca.tray.sys.Trace;

import org.eclipse.rdf4j.model.IRI;

import java.io.UncheckedIOException;
import java.io.UnsupportedEncodingException;
import java.net.URLDecoder;
import java.util.*;
import java.util.regex.Pattern;

import static com.metreeca.rest.Request.GET;
import static com.metreeca.rest.Request.POST;
import static com.metreeca.rest.formats.TextFormat.text;
import static com.metreeca.tray.Tray.tool;

import static java.lang.String.format;
import static java.util.Collections.unmodifiableMap;


/**
 * Linked data server.
 *
 * <p>Provides default resource pre/postprocessing and error handling; mainly intended as the outermost wrapper
 * returned by gateway loaders.</p>
 */
public final class Server implements Wrapper {

	private static final Pattern CharsetPattern=Pattern.compile(";\\s*charset\\s*=.*$");
	private static final Pattern URLEncodedPattern=Pattern.compile("application/x-www-form-urlencoded\\b");


	////////////////////////////////////////////////////////////////////////////////////////////////////////////////////

	private final Trace trace=tool(Trace.Factory);


	////////////////////////////////////////////////////////////////////////////////////////////////////////////////////

	@Override public Handler wrap(final Handler handler) {

		if ( handler == null ) {
			throw new NullPointerException("null handler");
		}

		return request -> consumer -> {
			try {

				request

						.map(this::query)
						.map(this::form)

						.map(handler::handle)

						.map(this::logging)
						.map(this::charset)

						.accept(consumer);

			} catch ( final RuntimeException e ) {

				trace.error(this, format("%s %s > internal error", request.method(), request.item()), e);

<<<<<<< HEAD
				return request.reply(new Failure()
						.status(Response.InternalServerError)
						.error("exception-untrapped")
						.cause("unable to process request: see server logs for details")
						.cause(e));
=======
				request

						.reply(new Failure()
								.status(Response.InternalServerError)
								.error("exception-untrapped")
								.cause("unable to process request: see server logs for details")
								.cause(e)
						)

						.accept(consumer);
>>>>>>> c2c6a0f5

			}
		};
	}


	//// Pre-Processing ////////////////////////////////////////////////////////////////////////////////////////////////

	private Request query(final Request request) { // parse parameters from query string, if not already set
		return request.parameters().isEmpty() && request.method().equals(GET)
				? request.parameters(parse(request.query()))
				: request;
	}

	private Request form(final Request request) { // parse parameters from encoded form body, ignoring charset parameter
		return request.parameters().isEmpty()
				&& request.method().equals(POST)
				&& URLEncodedPattern.matcher(request.header("Content-Type").orElse("")).lookingAt()
				? request.parameters(parse(request.body(text()).value().orElse("")))
				: request;
	}


	//// Post-Processing ///////////////////////////////////////////////////////////////////////////////////////////////

	private Response logging(final Response response) { // log request outcome

		final Request request=response.request();
		final String method=request.method();
		final IRI item=request.item();

		final int status=response.status();
		final Throwable cause=response.cause().orElse(null);

		trace.entry(status < 400 ? Trace.Level.Info : status < 500 ? Trace.Level.Warning : Trace.Level.Error,
				this, () -> format("%s %s > %d", method, item, status), cause);

		return response;
	}

	private Response charset(final Response response) { // prevent the container from adding its default charset…

		response.header("Content-Type")
				.filter(type -> !CharsetPattern.matcher(type).find())
				.filter(type -> type.startsWith("text/") || type.equals("application/json"))
				.ifPresent(type -> response.header("Content-Type", type+";charset=UTF-8"));

		return response;
	}


	////////////////////////////////////////////////////////////////////////////////////////////////////////////////////

	private static Map<String, List<String>> parse(final String query) {

		final Map<String, List<String>> parameters=new LinkedHashMap<>();

		final int length=query.length();

		for (int head=0, tail; head < length; head=tail+1) {
			try {

				final int equal=query.indexOf('=', head);
				final int ampersand=query.indexOf('&', head);

				tail=(ampersand >= 0) ? ampersand : length;

				final boolean split=equal >= 0 && equal < tail;

				final String label=URLDecoder.decode(query.substring(head, split ? equal : tail), "UTF-8");
				final String value=URLDecoder.decode(query.substring(split ? equal+1 : tail, tail), "UTF-8");

				parameters.compute(label, (name, values) -> {

					final List<String> strings=(values != null) ? values : new ArrayList<>();

					strings.add(value);

					return strings;

				});

			} catch ( final UnsupportedEncodingException unexpected ) {
				throw new UncheckedIOException(unexpected);
			}
		}

		return unmodifiableMap(parameters);
	}

}<|MERGE_RESOLUTION|>--- conflicted
+++ resolved
@@ -81,13 +81,6 @@
 
 				trace.error(this, format("%s %s > internal error", request.method(), request.item()), e);
 
-<<<<<<< HEAD
-				return request.reply(new Failure()
-						.status(Response.InternalServerError)
-						.error("exception-untrapped")
-						.cause("unable to process request: see server logs for details")
-						.cause(e));
-=======
 				request
 
 						.reply(new Failure()
@@ -98,7 +91,6 @@
 						)
 
 						.accept(consumer);
->>>>>>> c2c6a0f5
 
 			}
 		};
