--- conflicted
+++ resolved
@@ -62,11 +62,7 @@
 			throw new NullPointerException("null message");
 		}
 
-<<<<<<< HEAD
-		return Error(new Failure().status(Response.UnsupportedMediaType));
-=======
 		return Error(Missing);
->>>>>>> c2c6a0f5
 	}
 
 	/**
