--- conflicted
+++ resolved
@@ -81,117 +81,10 @@
 
 			} catch ( final NotImplementedException e ) {
 
-<<<<<<< HEAD
-		processor.post(filter);
-
-		return self();
-	}
-
-	/**
-	 * Inserts a SPARQL Update housekeeping script.
-	 *
-	 * @param script the SPARQL Update housekeeping script to be executed by this processor on successful request
-	 *               processing; empty scripts are ignored
-	 *
-	 * @return this actor
-	 *
-	 * @throws NullPointerException if {@code script} is null
-	 * @see Processor#sync(String)
-	 */
-	protected T sync(final String script) {
-
-		if ( script == null ) {
-			throw new NullPointerException("null script");
-		}
-
-		processor.sync(script);
-
-		return self();
-	}
-
-
-	////////////////////////////////////////////////////////////////////////////////////////////////////////////////////
-
-	/**
-	 * Creates a shape-driven action wrapper.
-	 *
-	 * <p>Redacts request and response {@linkplain Message#shape() shapes} according to {@code task} and {@code view}
-	 * parameters and the {@linkplain Request#roles() roles} of the user performing the request; response shape is also
-	 * redacted according to the {@link Shape#verify(Shape...)} mode; request {@code mode} redaction is left to final
-	 * shape consumers.</p>
-	 *
-	 * @param task a IRI identifying the {@linkplain Form#task task} to be performed by the wrapped handler
-	 * @param view a IRI identifying the {@linkplain Form#view view} level for the wrapped handler
-	 *
-	 * @return an handler for the specified shape driven action
-	 *
-	 * @throws NullPointerException if either {@code task} or {@code view} is null
-	 */
-	protected Wrapper action(final IRI task, final IRI view) {
-
-		if ( task == null ) {
-			throw new NullPointerException("null task");
-		}
-
-		if ( view == null ) {
-			throw new NullPointerException("null view");
-		}
-
-		return query().wrap(headers())
-
-				.wrap(pre(task, view)) // redact request shape before processor trimming
-				.wrap(processor)
-				.wrap(post(task, view)); // redact response shape before processor trimming
-	}
-
-
-	////////////////////////////////////////////////////////////////////////////////////////////////////////////////////
-
-	private Wrapper query() {
-		return handler -> request -> request.safe() || request.query().isEmpty()
-				? handler.handle(request)
-				: request.reply(new Failure().status(Response.BadRequest).cause("unexpected query parameters"));
-	}
-
-	private Wrapper headers() {
-		return handler -> request -> handler.handle(request).map(response -> response.headers("+Link",
-				link(LDP.RESOURCE, "type"),
-				link(LDP.RDF_SOURCE, "type")
-		));
-	}
-
-
-	private Wrapper pre(final IRI task, final IRI view) {
-		return handler -> request -> {
-
-			final Shape shape=request.shape();
-
-			if ( wild(shape) ) {
-
-				final boolean refused=!roles.isEmpty() && disjoint(roles, request.roles());
-
-				return refused ? refused(request)
-						: handler.handle(request);
-
-			} else {
-
-				final Shape redacted=shape
-						.accept(task(task))
-						.accept(view(view));
-
-				final Shape authorized=redacted.accept(
-						role(roles(request))
-				);
-
-				return wild(redacted) || empty(redacted) ? forbidden(request)
-						: wild(authorized) || empty(authorized) ? refused(request)
-						: handler.handle(request.shape(authorized));
-=======
 				request.reply(response -> response.map(new Failure()
 						.status(Response.NotImplemented)
 						.cause(e.getMessage())
 				)).accept(consumer);
->>>>>>> c2c6a0f5
 
 			}
 		};
