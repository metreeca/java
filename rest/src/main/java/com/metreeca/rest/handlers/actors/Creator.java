--- conflicted
+++ resolved
@@ -143,31 +143,20 @@
 
 	private final Trace trace=tool(Trace.Factory);
 
-<<<<<<< HEAD
-				.value(model -> { // add implied statements
-=======
 	/*
 	 * Shared lock for taming serialization issues with slug operations (concurrent graph txns may produce conflicts).
 	 */
 	private final Object lock=new Object();
->>>>>>> c2c6a0f5
 
 
 	private final BiFunction<Request, Collection<Statement>, String> slug;
 
 
-<<<<<<< HEAD
-				.fold(
-						model -> wild(request.shape()) ? direct(request, model) : driven(request, model),
-						request::reply
-				)));
-=======
 	/**
 	 * Creates a resource creator with a {@linkplain #uuid() UUID} slug generator.
 	 */
 	public Creator() {
 		this(uuid());
->>>>>>> c2c6a0f5
 	}
 
 	/**
@@ -194,16 +183,8 @@
 
 	////////////////////////////////////////////////////////////////////////////////////////////////////////////////////
 
-<<<<<<< HEAD
-	private Responder direct(final Request request, final Collection<Statement> model) {
-		return request.reply(response -> response.map(new Failure()
-				.status(Response.NotImplemented)
-				.cause("shapeless resource creation not supported"))
-		);
-=======
 	private Wrapper throttler() {
 		return new Throttler(Form.create, Form.detail, resource());
->>>>>>> c2c6a0f5
 	}
 
 	private Handler creator() {
@@ -238,16 +219,9 @@
 										.error(Failure.DataInvalid)
 										.trace(focus))
 
-<<<<<<< HEAD
-					return response.map(new Failure()
-							.status(Response.UnprocessableEntity)
-							.error("data-invalid")
-							.trace(report(report)));
-=======
 										: response
 										.status(Response.Created)
 										.header("Location", target.stringValue())
->>>>>>> c2c6a0f5
 
 								)
 
