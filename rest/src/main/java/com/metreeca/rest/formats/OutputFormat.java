/*
 * Copyright © 2013-2018 Metreeca srl. All rights reserved.
 *
 * This file is part of Metreeca.
 *
 * Metreeca is free software: you can redistribute it and/or modify it under the terms
 * of the GNU Affero General Public License as published by the Free Software Foundation,
 * either version 3 of the License, or(at your option) any later version.
 *
 * Metreeca is distributed in the hope that it will be useful, but WITHOUT ANY WARRANTY;
 * without even the implied warranty of MERCHANTABILITY or FITNESS FOR A PARTICULAR PURPOSE.
 * See the GNU Affero General Public License for more details.
 *
 * You should have received a copy of the GNU Affero General Public License along with Metreeca.
 * If not, see <http://www.gnu.org/licenses/>.
 */

package com.metreeca.rest.formats;

import com.metreeca.form.Result;
import com.metreeca.rest.Failure;
import com.metreeca.rest.Format;
import com.metreeca.rest.Message;

import java.io.OutputStream;
import java.util.function.Consumer;
import java.util.function.Supplier;

import static com.metreeca.form.Result.value;


/**
 * Binary outbound raw body format.
 */
public final class OutputFormat implements Format<Consumer<Supplier<OutputStream>>> {

	/**
	 * The default MIME type for binary outbound raw message bodies.
	 */
	public static final String MIME="application/octet-stream";

	/**
	 * The singleton binary inbound raw body format.
	 */
	public static final OutputFormat asOutput=new OutputFormat();


	////////////////////////////////////////////////////////////////////////////////////////////////////////////////////

	private OutputFormat() {} // singleton


	////////////////////////////////////////////////////////////////////////////////////////////////////////////////////

	@Override public Result<Consumer<Supplier<OutputStream>>, Failure> get(final Message<?> message) {
		return value(target -> {});
	}

	/**
	 * Configures the {@code Content-Type} header of {@code message} to {@value #MIME}, unless already defined
	 */
<<<<<<< HEAD
	public <T extends Message<T>> T set(final T message, final Consumer<Supplier<OutputStream>> value) {
=======
	@Override public <T extends Message<T>> T set(final T message, final Consumer<Supplier<OutputStream>> value) {
>>>>>>> 5cd5dc84
		return message.header("~Content-Type", MIME);
	}

}<|MERGE_RESOLUTION|>--- conflicted
+++ resolved
@@ -30,7 +30,7 @@
 
 
 /**
- * Binary outbound raw body format.
+ * Raw binary output body format.
  */
 public final class OutputFormat implements Format<Consumer<Supplier<OutputStream>>> {
 
@@ -39,19 +39,27 @@
 	 */
 	public static final String MIME="application/octet-stream";
 
+
 	/**
-	 * The singleton binary inbound raw body format.
+	 * Creates a raw binary output body format.
+	 *
+	 * @return a new raw binary output body format
 	 */
-	public static final OutputFormat asOutput=new OutputFormat();
+	public static OutputFormat output() {
+		return new OutputFormat();
+	}
 
 
 	////////////////////////////////////////////////////////////////////////////////////////////////////////////////////
 
-	private OutputFormat() {} // singleton
+	private OutputFormat() {}
 
 
 	////////////////////////////////////////////////////////////////////////////////////////////////////////////////////
 
+	/**
+	 * @return a result providing access to a consumer taking no action on the supplied output stream provider
+	 */
 	@Override public Result<Consumer<Supplier<OutputStream>>, Failure> get(final Message<?> message) {
 		return value(target -> {});
 	}
@@ -59,11 +67,7 @@
 	/**
 	 * Configures the {@code Content-Type} header of {@code message} to {@value #MIME}, unless already defined
 	 */
-<<<<<<< HEAD
-	public <T extends Message<T>> T set(final T message, final Consumer<Supplier<OutputStream>> value) {
-=======
-	@Override public <T extends Message<T>> T set(final T message, final Consumer<Supplier<OutputStream>> value) {
->>>>>>> 5cd5dc84
+	@Override public <T extends Message<T>> T set(final T message) {
 		return message.header("~Content-Type", MIME);
 	}
 
