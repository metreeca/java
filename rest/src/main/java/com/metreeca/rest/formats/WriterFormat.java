--- conflicted
+++ resolved
@@ -59,11 +59,7 @@
 	/**
 	 * Configures the {@code Content-Type} header of {@code message} to {@value #MIME}, unless already defined
 	 */
-<<<<<<< HEAD
-	@Override public <T extends Message<T>> T set(final T message) {
-=======
-	@Override public <T extends Message<T>> T set(final T message, final Consumer<Supplier<Writer>> value) {
->>>>>>> e4c9ccb5
+	public <T extends Message<T>> T set(final T message, final Consumer<Supplier<Writer>> value) {
 		return message.header("Content-Type", v -> v.orElse(MIME));
 	}
 
