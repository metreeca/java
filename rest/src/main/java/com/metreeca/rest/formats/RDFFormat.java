/*
 * Copyright © 2013-2019 Metreeca srl. All rights reserved.
 *
 * This file is part of Metreeca.
 *
 * Metreeca is free software: you can redistribute it and/or modify it under the terms
 * of the GNU Affero General Public License as published by the Free Software Foundation,
 * either version 3 of the License, or(at your option) any later version.
 *
 * Metreeca is distributed in the hope that it will be useful, but WITHOUT ANY WARRANTY;
 * without even the implied warranty of MERCHANTABILITY or FITNESS FOR A PARTICULAR PURPOSE.
 * See the GNU Affero General Public License for more details.
 *
 * You should have received a copy of the GNU Affero General Public License along with Metreeca.
 * If not, see <http://www.gnu.org/licenses/>.
 */

package com.metreeca.rest.formats;

import com.metreeca.form.Shape;
import com.metreeca.form.codecs.JSONCodec;
import com.metreeca.form.things.Formats;
import com.metreeca.rest.*;

import org.eclipse.rdf4j.model.IRI;
import org.eclipse.rdf4j.model.Statement;
import org.eclipse.rdf4j.rio.*;
import org.eclipse.rdf4j.rio.helpers.AbstractRDFHandler;
import org.eclipse.rdf4j.rio.helpers.BasicParserSettings;
import org.eclipse.rdf4j.rio.helpers.ParseErrorCollector;

import java.io.*;
import java.util.*;

import javax.json.Json;
import javax.json.JsonObjectBuilder;

<<<<<<< HEAD
import static com.metreeca.form.things.Lists.list;
=======
import static com.metreeca.form.Shape.constant;
>>>>>>> c2c6a0f5
import static com.metreeca.rest.Result.Error;
import static com.metreeca.rest.Result.Value;
import static com.metreeca.rest.formats.InputFormat.input;
import static com.metreeca.rest.formats.OutputFormat.output;

import static org.eclipse.rdf4j.rio.RDFFormat.TURTLE;


/**
 * RDF body format.
 */
public final class RDFFormat implements Format<Collection<Statement>> {

	private static final RDFFormat Instance=new RDFFormat();


	/**
	 * Retrieves the RDF body format.
	 *
	 * @return the singleton RDF body format instance
	 */
	public static RDFFormat rdf() {
		return Instance;
	}


	////////////////////////////////////////////////////////////////////////////////////////////////////////////////////

	private RDFFormat() {}


	////////////////////////////////////////////////////////////////////////////////////////////////////////////////////

	/**
	 * @return the optional RDF body representation of {@code message}, as retrieved from its {@link InputFormat}
	 * representation, if present;  a failure reporting RDF processing errors with the {@link Response#BadRequest}
	 * status, otherwise
	 */
	@Override public Result<Collection<Statement>, Failure> get(final Message<?> message) {
<<<<<<< HEAD
		return message.body(input()).fold(supplier -> {
=======
		return message.body(input()).fold(
>>>>>>> c2c6a0f5

				supplier -> {

					final IRI focus=message.item();
					final Shape shape=message.shape();

					final String type=message.header("Content-Type").orElse("");

					final RDFParser parser=Formats
							.service(RDFParserRegistry.getInstance(), TURTLE, type)
							.getParser();

					parser.set(JSONCodec.Shape, constant(shape) == null ? shape : null); // !!! handle empty shape directly in JSONParser
					parser.set(JSONCodec.Focus, focus);

					parser.set(BasicParserSettings.VERIFY_DATATYPE_VALUES, true);
					parser.set(BasicParserSettings.NORMALIZE_DATATYPE_VALUES, true);

					parser.set(BasicParserSettings.VERIFY_LANGUAGE_TAGS, true);
					parser.set(BasicParserSettings.NORMALIZE_LANGUAGE_TAGS, true);

					final ParseErrorCollector errorCollector=new ParseErrorCollector();

					parser.setParseErrorListener(errorCollector);

					final Collection<Statement> model=new LinkedHashSet<>();  // order-preserving and writable

					parser.setRDFHandler(new AbstractRDFHandler() {
						@Override public void handleStatement(final Statement statement) { model.add(statement); }
					});

					try (final InputStream input=supplier.get()) {

						parser.parse(input, focus.stringValue()); // resolve relative IRIs wrt the focus

					} catch ( final RDFParseException e ) {

						if ( errorCollector.getFatalErrors().isEmpty() ) { // exception possibly not reported by parser…
							errorCollector.fatalError(e.getMessage(), e.getLineNumber(), e.getColumnNumber());
						}

					} catch ( final IOException e ) {

						throw new UncheckedIOException(e);

					}

					final List<String> fatals=errorCollector.getFatalErrors();
					final List<String> errors=errorCollector.getErrors();
					final List<String> warnings=errorCollector.getWarnings();

					if ( fatals.isEmpty() ) { // return model

						return Value(model);

					} else { // report errors // !!! log warnings/error/fatals?

<<<<<<< HEAD
				return Value(model);
=======
						final JsonObjectBuilder trace=Json.createObjectBuilder()
>>>>>>> c2c6a0f5

								.add("format", parser.getRDFFormat().getDefaultMIMEType());

						if ( !fatals.isEmpty() ) { trace.add("fatals", Json.createArrayBuilder(fatals)); }
						if ( !errors.isEmpty() ) { trace.add("errors", Json.createArrayBuilder(errors)); }
						if ( !warnings.isEmpty() ) { trace.add("warnings", Json.createArrayBuilder(warnings)); }

						return Error(new Failure()
								.status(Response.BadRequest)
								.error(Failure.BodyMalformed)
								.trace(trace.build()));

					}

<<<<<<< HEAD
				return Error(new Failure()
						.status(Response.BadRequest)
						.error(Failure.BodyMalformed)
						.trace(trace.build()));
=======
				},
>>>>>>> c2c6a0f5

				error -> error.equals(Format.Missing)
						? Value(new LinkedHashSet<>()) // order-preserving and writable
						: Error(error)

<<<<<<< HEAD
		}, Result::Error);
=======
		);
>>>>>>> c2c6a0f5
	}

	/**
	 * Configures the {@link OutputFormat} representation of {@code message} to write the RDF {@code value} to the
	 * accepted output stream and sets the {@code Content-Type} header to the MIME type of the RDF serialization
	 * selected according to the {@code Accept} header of the request associated to the message, if one is present, or
	 * to {@code "text/turtle"}, otherwise.
	 */
	@Override public <T extends Message<T>> T set(final T message) {

		final List<String> types=Formats.types(message.request().request().headers("Accept"));

		final RDFWriterRegistry registry=RDFWriterRegistry.getInstance();
		final RDFWriterFactory factory=Formats.service(registry, TURTLE, types);

		return message

				// try to set content type to the actual type requested even if it's not the default one

				.header("Content-Type", types.stream()
						.filter(type -> registry.getFileFormatForMIMEType(type).isPresent())
						.findFirst()
						.orElseGet(() -> factory.getRDFFormat().getDefaultMIMEType())
				)

				.pipe(output(), consumer -> message.body(rdf()).value(rdf -> target -> {
					try (final OutputStream output=target.get()) {

						final Shape shape=message.shape();

						final RDFWriter writer=factory.getWriter(output);

						writer.set(JSONCodec.Shape, constant(shape) == null ? shape : null); // !!! handle empty shape directly in JSONParser
						writer.set(JSONCodec.Focus, message.item());

						Rio.write(rdf, writer);

					} catch ( final IOException e ) {
						throw new UncheckedIOException(e);
					}
				}));
	}

}<|MERGE_RESOLUTION|>--- conflicted
+++ resolved
@@ -35,11 +35,7 @@
 import javax.json.Json;
 import javax.json.JsonObjectBuilder;
 
-<<<<<<< HEAD
-import static com.metreeca.form.things.Lists.list;
-=======
 import static com.metreeca.form.Shape.constant;
->>>>>>> c2c6a0f5
 import static com.metreeca.rest.Result.Error;
 import static com.metreeca.rest.Result.Value;
 import static com.metreeca.rest.formats.InputFormat.input;
@@ -79,11 +75,7 @@
 	 * status, otherwise
 	 */
 	@Override public Result<Collection<Statement>, Failure> get(final Message<?> message) {
-<<<<<<< HEAD
-		return message.body(input()).fold(supplier -> {
-=======
 		return message.body(input()).fold(
->>>>>>> c2c6a0f5
 
 				supplier -> {
 
@@ -141,11 +133,7 @@
 
 					} else { // report errors // !!! log warnings/error/fatals?
 
-<<<<<<< HEAD
-				return Value(model);
-=======
 						final JsonObjectBuilder trace=Json.createObjectBuilder()
->>>>>>> c2c6a0f5
 
 								.add("format", parser.getRDFFormat().getDefaultMIMEType());
 
@@ -160,24 +148,13 @@
 
 					}
 
-<<<<<<< HEAD
-				return Error(new Failure()
-						.status(Response.BadRequest)
-						.error(Failure.BodyMalformed)
-						.trace(trace.build()));
-=======
 				},
->>>>>>> c2c6a0f5
 
 				error -> error.equals(Format.Missing)
 						? Value(new LinkedHashSet<>()) // order-preserving and writable
 						: Error(error)
 
-<<<<<<< HEAD
-		}, Result::Error);
-=======
 		);
->>>>>>> c2c6a0f5
 	}
 
 	/**
