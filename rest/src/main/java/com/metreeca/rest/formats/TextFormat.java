--- conflicted
+++ resolved
@@ -26,7 +26,6 @@
 
 import static com.metreeca.form.Result.value;
 import static com.metreeca.form.things.Transputs.text;
-import static com.metreeca.rest.formats.WriterFormat.asWriter;
 
 
 /**
@@ -67,22 +66,16 @@
 	 * Configures the {@link WriterFormat} representation of {@code message} to write the textual {@code value} to the
 	 * writer supplied by the accepted writer.
 	 */
-<<<<<<< HEAD
-	@Override public <T extends Message<T>> T set(final T message) {
-		return message._body(asWriter, _message -> _message.body(asText).value(text -> value(writer -> {
-			try {
-=======
-	@Override public <T extends Message<T>> T set(final T message, final String value) {
+	public <T extends Message<T>> T set(final T message, final String value) {
 		return message.body(WriterFormat.asWriter, target -> {
 			try (final Writer writer=target.get()){
->>>>>>> e4c9ccb5
 
-				writer.write(text);
+				writer.write(value);
 
 			} catch ( final IOException e ) {
 				throw new UncheckedIOException(e);
 			}
-		})));
+		});
 	}
 
 }