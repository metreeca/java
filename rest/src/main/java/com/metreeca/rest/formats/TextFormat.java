--- conflicted
+++ resolved
@@ -59,12 +59,7 @@
 	 * otherwise
 	 */
 	@Override public Result<String, Failure> get(final Message<?> message) {
-<<<<<<< HEAD
-		return message.body(reader()).value(source -> {
-			try (final Reader reader=source.get()) {
-=======
 		return message.body(reader()).fold(
->>>>>>> c2c6a0f5
 
 				source -> {
 					try (final Reader reader=source.get()) {
