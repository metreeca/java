<?xml version="1.0" encoding="UTF-8"?>
<project version="4">
  <component name="Encoding" addBOMForNewFiles="with NO BOM">
    <file url="file://$PROJECT_DIR$" charset="UTF-8" />
<<<<<<< HEAD
    <file url="file://$PROJECT_DIR$/_utow" charset="UTF-8" />
=======
>>>>>>> 239e2896
    <file url="file://$PROJECT_DIR$/form" charset="UTF-8" />
    <file url="file://$PROJECT_DIR$/gate" charset="UTF-8" />
    <file url="file://$PROJECT_DIR$/j2ee" charset="UTF-8" />
    <file url="file://$PROJECT_DIR$/kits" charset="UTF-8" />
    <file url="file://$PROJECT_DIR$/kits/rdf4j" charset="UTF-8" />
    <file url="file://$PROJECT_DIR$/kits/stardog" charset="UTF-8" />
    <file url="file://$PROJECT_DIR$/kits/virtuoso" charset="UTF-8" />
    <file url="file://$PROJECT_DIR$/rest" charset="UTF-8" />
    <file url="file://$PROJECT_DIR$/tray" charset="UTF-8" />
    <file url="PROJECT" charset="UTF-8" />
  </component>
</project><|MERGE_RESOLUTION|>--- conflicted
+++ resolved
@@ -2,10 +2,6 @@
 <project version="4">
   <component name="Encoding" addBOMForNewFiles="with NO BOM">
     <file url="file://$PROJECT_DIR$" charset="UTF-8" />
-<<<<<<< HEAD
-    <file url="file://$PROJECT_DIR$/_utow" charset="UTF-8" />
-=======
->>>>>>> 239e2896
     <file url="file://$PROJECT_DIR$/form" charset="UTF-8" />
     <file url="file://$PROJECT_DIR$/gate" charset="UTF-8" />
     <file url="file://$PROJECT_DIR$/j2ee" charset="UTF-8" />
