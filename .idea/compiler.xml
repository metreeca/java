<?xml version="1.0" encoding="UTF-8"?>
<project version="4">
  <component name="CompilerConfiguration">
    <annotationProcessing>
      <profile name="Maven default annotation processors profile" enabled="true">
        <sourceOutputDir name="target/generated-sources/annotations" />
        <sourceTestOutputDir name="target/generated-test-sources/test-annotations" />
        <outputRelativeToContentRoot value="true" />
        <module name="metreeca-tree" />
<<<<<<< HEAD
        <module name="metreeca-rdf4j" />
        <module name="metreeca-feed" />
        <module name="metreeca-rdf" />
=======
>>>>>>> f8e65dbe
        <module name="metreeca-gcp" />
        <module name="metreeca-gate" />
        <module name="metreeca-stardog" />
        <module name="metreeca-servlet" />
        <module name="metreeca-rest" />
<<<<<<< HEAD
=======
        <module name="metreeca-rdf4j" />
>>>>>>> f8e65dbe
        <module name="metreeca-virtuoso" />
      </profile>
    </annotationProcessing>
    <bytecodeTargetLevel>
      <module name="Link" target="1.8" />
      <module name="metreeca-bom" target="1.8" />
      <module name="metreeca-feed" target="1.8" />
      <module name="metreeca-gate" target="1.8" />
      <module name="metreeca-gcp" target="1.8" />
      <module name="metreeca-rdf4j" target="1.8" />
      <module name="metreeca-rest" target="1.8" />
      <module name="metreeca-servlet" target="1.8" />
      <module name="metreeca-sparql" target="1.8" />
      <module name="metreeca-stardog" target="1.8" />
      <module name="metreeca-tree" target="1.8" />
      <module name="metreeca-virtuoso" target="1.8" />
    </bytecodeTargetLevel>
  </component>
</project><|MERGE_RESOLUTION|>--- conflicted
+++ resolved
@@ -7,21 +7,14 @@
         <sourceTestOutputDir name="target/generated-test-sources/test-annotations" />
         <outputRelativeToContentRoot value="true" />
         <module name="metreeca-tree" />
-<<<<<<< HEAD
         <module name="metreeca-rdf4j" />
         <module name="metreeca-feed" />
-        <module name="metreeca-rdf" />
-=======
->>>>>>> f8e65dbe
+        <module name="metreeca-tree" />
         <module name="metreeca-gcp" />
         <module name="metreeca-gate" />
         <module name="metreeca-stardog" />
         <module name="metreeca-servlet" />
         <module name="metreeca-rest" />
-<<<<<<< HEAD
-=======
-        <module name="metreeca-rdf4j" />
->>>>>>> f8e65dbe
         <module name="metreeca-virtuoso" />
       </profile>
     </annotationProcessing>
