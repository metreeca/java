--- conflicted
+++ resolved
@@ -7,11 +7,8 @@
         <sourceTestOutputDir name="target/generated-test-sources/test-annotations" />
         <outputRelativeToContentRoot value="true" />
         <module name="form" />
-<<<<<<< HEAD
         <module name="gcloud" />
-=======
         <module name="gate" />
->>>>>>> 17e810ec
         <module name="j2ee" />
         <module name="rdf4j" />
         <module name="rest" />
@@ -37,11 +34,8 @@
       <module name="demo" target="1.8" />
       <module name="fore" target="1.8" />
       <module name="form" target="1.8" />
-<<<<<<< HEAD
+      <module name="gate" target="1.8" />
       <module name="gcloud" target="1.8" />
-=======
-      <module name="gate" target="1.8" />
->>>>>>> 17e810ec
       <module name="j2ee" target="1.8" />
       <module name="jeep" target="1.8" />
       <module name="kits" target="1.8" />
