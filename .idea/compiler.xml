--- conflicted
+++ resolved
@@ -16,22 +16,15 @@
         <sourceTestOutputDir name="target/generated-test-sources/test-annotations" />
         <outputRelativeToContentRoot value="true" />
         <module name="rest" />
-<<<<<<< HEAD
         <module name="virtuoso" />
+        <module name="gcp" />
         <module name="rdf" />
         <module name="stardog" />
-        <module name="tree" />
+        <module name="gate" />
         <module name="rdf4j" />
         <module name="gae" />
         <module name="servlet" />
-        <module name="gate" />
-        <module name="gcloud" />
-=======
-        <module name="gcp" />
-        <module name="gate" />
-        <module name="servlet" />
         <module name="tree" />
->>>>>>> 951fecec
       </profile>
     </annotationProcessing>
     <bytecodeTargetLevel>
@@ -53,6 +46,7 @@
       <module name="form" target="1.8" />
       <module name="gate" target="1.8" />
       <module name="gcloud" target="1.8" />
+      <module name="gcp" target="1.8" />
       <module name="head" target="1.8" />
       <module name="j2ee" target="1.8" />
       <module name="jeep" target="1.8" />
