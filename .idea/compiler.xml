--- conflicted
+++ resolved
@@ -36,11 +36,7 @@
       <module name="metreeca-rdf4j" target="11" />
       <module name="metreeca-rest" target="11" />
       <module name="metreeca-text" target="11" />
-<<<<<<< HEAD
-=======
-      <module name="metreeca-toys" target="1.8" />
-      <module name="metreeca-tree" target="1.8" />
->>>>>>> ef48ec7b
+      <module name="metreeca-text" target="11" />
       <module name="metreeca-xml" target="11" />
     </bytecodeTargetLevel>
   </component>
