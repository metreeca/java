<?xml version="1.0" encoding="UTF-8"?>
<project version="4">
  <component name="CompilerConfiguration">
    <annotationProcessing>
      <profile name="Maven default annotation processors profile" enabled="true">
        <sourceOutputDir name="target/generated-sources/annotations" />
        <sourceTestOutputDir name="target/generated-test-sources/test-annotations" />
        <outputRelativeToContentRoot value="true" />
<<<<<<< HEAD
        <module name="rdf4j" />
        <module name="tree" />
        <module name="rdf" />
        <module name="rest" />
        <module name="gae" />
        <module name="gcp" />
        <module name="stardog" />
        <module name="virtuoso" />
        <module name="servlet" />
        <module name="gate" />
=======
        <module name="metreeca-gate" />
        <module name="metreeca-gcp" />
        <module name="metreeca-servlet" />
        <module name="metreeca-tree" />
        <module name="metreeca-rest" />
>>>>>>> 230444a2
      </profile>
    </annotationProcessing>
    <bytecodeTargetLevel>
      <module name="_bean" target="1.8" />
      <module name="_gate" target="1.8" />
      <module name="_info" target="1.8" />
      <module name="_jeep" target="1.8" />
      <module name="_tile" target="1.8" />
      <module name="_tool" target="1.8" />
      <module name="_utow" target="1.8" />
      <module name="apps" target="1.8" />
      <module name="back" target="1.8" />
      <module name="Core" target="1.8" />
      <module name="core (1)" target="1.8" />
      <module name="data" target="1.8" />
      <module name="deck" target="1.8" />
      <module name="demo" target="1.8" />
      <module name="fore" target="1.8" />
      <module name="form" target="1.8" />
      <module name="gate" target="1.8" />
      <module name="gcloud" target="1.8" />
      <module name="gcp" target="1.8" />
      <module name="head" target="1.8" />
      <module name="j2ee" target="1.8" />
      <module name="jeep" target="1.8" />
      <module name="link" target="1.8" />
      <module name="link (1)" target="1.8" />
      <module name="mesh" target="1.8" />
      <module name="metreeca-back" target="1.8" />
      <module name="metreeca-gate" target="1.8" />
      <module name="metreeca-gcp" target="1.8" />
      <module name="metreeca-head" target="1.8" />
      <module name="metreeca-link" target="1.8" />
      <module name="metreeca-rest" target="1.8" />
      <module name="metreeca-servlet" target="1.8" />
      <module name="metreeca-tree" target="1.8" />
      <module name="mill" target="1.8" />
      <module name="mill (1)" target="1.8" />
      <module name="node" target="1.8" />
      <module name="rdf" target="1.8" />
      <module name="rdf4j" target="1.8" />
      <module name="rest" target="1.8" />
      <module name="self" target="1.8" />
      <module name="servlet" target="1.8" />
      <module name="spec" target="1.8" />
      <module name="spec (1)" target="1.8" />
      <module name="stardog" target="1.8" />
      <module name="tool" target="1.8" />
      <module name="tray" target="1.8" />
      <module name="tray (1)" target="1.8" />
      <module name="tree" target="1.8" />
      <module name="virtuoso" target="1.8" />
    </bytecodeTargetLevel>
  </component>
</project><|MERGE_RESOLUTION|>--- conflicted
+++ resolved
@@ -6,24 +6,15 @@
         <sourceOutputDir name="target/generated-sources/annotations" />
         <sourceTestOutputDir name="target/generated-test-sources/test-annotations" />
         <outputRelativeToContentRoot value="true" />
-<<<<<<< HEAD
-        <module name="rdf4j" />
-        <module name="tree" />
-        <module name="rdf" />
-        <module name="rest" />
-        <module name="gae" />
-        <module name="gcp" />
         <module name="stardog" />
+        <module name="metreeca-rdf" />
+        <module name="metreeca-gcp" />
+        <module name="metreeca-gate" />
+        <module name="metreeca-servlet" />
+        <module name="metreeca-rest" />
+        <module name="metreeca-rdf4j" />
+        <module name="metreeca-tree" />
         <module name="virtuoso" />
-        <module name="servlet" />
-        <module name="gate" />
-=======
-        <module name="metreeca-gate" />
-        <module name="metreeca-gcp" />
-        <module name="metreeca-servlet" />
-        <module name="metreeca-tree" />
-        <module name="metreeca-rest" />
->>>>>>> 230444a2
       </profile>
     </annotationProcessing>
     <bytecodeTargetLevel>
@@ -57,6 +48,8 @@
       <module name="metreeca-gcp" target="1.8" />
       <module name="metreeca-head" target="1.8" />
       <module name="metreeca-link" target="1.8" />
+      <module name="metreeca-rdf" target="1.8" />
+      <module name="metreeca-rdf4j" target="1.8" />
       <module name="metreeca-rest" target="1.8" />
       <module name="metreeca-servlet" target="1.8" />
       <module name="metreeca-tree" target="1.8" />
